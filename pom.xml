--- conflicted
+++ resolved
@@ -8,15 +8,9 @@
   <properties>
     <project.build.sourceEncoding>UTF-8</project.build.sourceEncoding>
     <junit-version>4.8.2</junit-version>
-<<<<<<< HEAD
-    <jackson-version>1.7.3</jackson-version>
+    <jackson-version>1.8.8</jackson-version>
     <!--Avro 1.7.1 offers SortedKeyValue pairs-->
     <avro-version>1.7.3</avro-version>
-    <!--<avro-version>1.6.1</avro-version>-->
-=======
-    <jackson-version>1.8.8</jackson-version>
-    <avro-version>1.6.1</avro-version>
->>>>>>> 1edaab00
   </properties>
   <profiles>
     <!-- We define different profiles for the different hadoop versions
