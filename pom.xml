<?xml version="1.0" ?>
<project xmlns="http://maven.apache.org/POM/4.0.0" xmlns:xsi="http://www.w3.org/2001/XMLSchema-instance" xsi:schemaLocation="http://maven.apache.org/POM/4.0.0 http://maven.apache.org/xsd/maven-4.0.0.xsd">
  <modelVersion>4.0.0</modelVersion>
  <groupId>contrail</groupId>
  <artifactId>contrail</artifactId>
  <version>1.0-SNAPSHOT</version>
  <name>contrail</name>
  <properties>
    <project.build.sourceEncoding>UTF-8</project.build.sourceEncoding>
    <junit-version>4.8.2</junit-version>
    <jackson-version>1.8.8</jackson-version>
    <!--Avro 1.7.1 offers SortedKeyValue pairs-->
    <avro-version>1.7.3</avro-version>
  </properties>
  <profiles>
    <!-- We define different profiles for the different hadoop versions
         we might build against. You can set the profile on the command
         line using -P [PROFILE_ID].

         If you don't want to have to specify it on the command line you
         can set the profile in your maven settings file see
         http://maven.apache.org/guides/introduction/introduction-to-profiles.html
      -->
    <profile>
      <id>v1</id>
      <properties>
	<hadoop-version>1.2.1</hadoop-version>
      </properties>
      <dependencies>
        <dependency>
          <groupId>org.apache.hadoop</groupId>
          <artifactId>hadoop-core</artifactId>
          <version>1.2.1</version>
          <scope>provided</scope>
        </dependency>
       <dependency>
	  <!--hadoop 1.2.1 appears to pull in version 3.1 which has an invalid pom.xml.-->
          <groupId>asm</groupId>
          <artifactId>asm</artifactId>
          <version>3.3</version>
          <scope>provided</scope>
        </dependency>
      </dependencies>
    </profile>
    <profile>
      <id>cdh4</id>
      <properties>
	<hadoop-version>2.0.0-mr1-cdh4.2.1</hadoop-version>
      </properties>
      <dependencies>
 	 <dependency>
           <groupId>org.apache.hadoop</groupId>
           <artifactId>hadoop-hdfs</artifactId>
           <version>2.0.0-cdh4.0.1</version>
           <scope>provided</scope>
        </dependency>
        <dependency>
          <groupId>org.apache.hadoop</groupId>
          <artifactId>hadoop-common</artifactId>
          <version>2.0.0-cdh4.0.1</version>
          <scope>provided</scope>
        </dependency>
      </dependencies>
    </profile>
    <profile>
      <id>cdh3</id>
      <properties>
	<hadoop-version>0.20.2-cdh3u6</hadoop-version>
      </properties>
    </profile>
  </profiles>
  <dependencies>
  	<!--Provides useful methods for manipulating core classes; e.g
  	    StringUtils-->
	 <dependency>
        <groupId>commons-io</groupId>
        <artifactId>commons-io</artifactId>
        <version>2.1</version>
	</dependency>
  	<dependency>
  	 <groupId>org.apache.commons</groupId>
   	 <artifactId>commons-lang3</artifactId>
  	 <version>3.1</version>
  	</dependency>
  	<dependency>
    	<groupId>commons-configuration</groupId>
    	<artifactId>commons-configuration</artifactId>
    	<version>1.6</version>
    	<type>jar</type>
    	<scope>compile</scope>
	</dependency>
<<<<<<< HEAD
   <!--Should we add crunch to a profile.-->
=======
>>>>>>> 0eb69a31
  <dependency>
    <groupId>org.apache.crunch</groupId>
    <artifactId>crunch-core</artifactId>
    <version>0.9.0-SNAPSHOT</version>
  </dependency>
    <dependency>
      <groupId>commons-cli</groupId>
      <artifactId>commons-cli</artifactId>
      <version>1.2</version>
    </dependency>
    <dependency>
      <groupId>org.apache.hadoop</groupId>
      <artifactId>hadoop-core</artifactId>
      <!-- hadoop's execution environment provides its own jars, usurping any others.
           So we should not include it here -->
      <version>${hadoop-version}</version>
      <scope>provided</scope>
    </dependency>
   <dependency>
     <!-- We have a couple references to junit in non test files.
          For example, ContrailLogger calls JUnit.fail when in test mode.
       -->
      <groupId>junit</groupId>
      <artifactId>junit</artifactId>
      <version>${junit-version}</version>
      <!--<scope>test</scope>-->
    </dependency>
    <dependency>
      <groupId>log4j</groupId>
      <artifactId>log4j</artifactId>
      <version>1.2.14</version>
    </dependency>
    <dependency>
      <groupId>org.apache.avro</groupId>
      <artifactId>avro</artifactId>
      <version>${avro-version}</version>
    </dependency>
    <dependency>
      <groupId>org.apache.avro</groupId>
      <artifactId>avro-mapred</artifactId>
      <version>${avro-version}</version>
    </dependency>
    <dependency>
      <groupId>org.codehaus.jackson</groupId>
      <artifactId>jackson-core-asl</artifactId>
      <version>${jackson-version}</version>
    </dependency>
    <dependency>
      <groupId>org.codehaus.jackson</groupId>
      <artifactId>jackson-mapper-asl</artifactId>
      <version>${jackson-version}</version>
    </dependency>
  </dependencies>
  <repositories>
    <repository>
      <id>apache.snapshots</id>
      <name>Apache Snapshot Repository</name>
      <url>http://repository.apache.org/snapshots</url>
      <releases>
        <enabled>false</enabled>
      </releases>
    </repository>
    <!--cloudera repo-->
    <repository>
      <id>cloudera</id>
      <name>Cloudera  Repository</name>
      <url>https://repository.cloudera.com/content/repositories/releases</url>
    </repository>
    <repository>
      <id>cloudera-artifactory</id>
      <name>Cloudera  Repository Artifactory</name>
      <url>https://repository.cloudera.com/artifactory/public</url>
    </repository>
  </repositories>
  <build>
    <plugins>
      <!--Added this plugin to deal with compile issues when using java 1.7
          See http://goo.gl/E12JG -->
      <plugin>
	<groupId>org.apache.maven.plugins</groupId>
        <artifactId>maven-compiler-plugin</artifactId>
	<version>2.3.2</version>
	<configuration>
	  <source>1.6</source>
	  <target>1.6</target>
	</configuration>
      </plugin>
      <plugin>
        <groupId>org.codehaus.mojo</groupId>
        <artifactId>build-helper-maven-plugin</artifactId>
       	<!-- Uncomment to include src/test/java so profiling in netbeans will work.
		     You might also need to change the scope of junit so that its always
                     included and not just in the non test archives.-->	
	<!-- <executions> -->
        <!-- <execution> -->
            <!-- <phase>generate-sources</phase> -->
            <!-- <goals> -->
              <!-- <goal>add-source</goal> -->
            <!-- </goals> -->
            <!-- <configuration> -->
		<!--<sources>-->
		<!--<source>src/test/java</source>-->
                <!--</sources>-->
            <!-- </configuration> -->
          <!-- </execution> -->
        <!--< /executions> -->
      </plugin>
      <!-- Plugin to create javadoc. To generate the docs do:mvn javadoc:javadoc-->
      <plugin>
        <groupId>org.apache.maven.plugins</groupId>
        <artifactId>maven-javadoc-plugin</artifactId>
        <version>2.7</version>
        <configuration>
          <links>
            <link>http://jackson.codehaus.org/${jackson-version}/javadoc/</link>
            <link>http://java.sun.com/products/servlet/2.3/javadoc/</link>
            <link>http://hadoop.apache.org/common/docs/r${hadoop-version}/api/</link>
          </links>
        </configuration>
      </plugin>
      <!--Create a jar containing the tests. This way we can package them into an assembly and run the timing tests on hadoop.-->
      <plugin>
        <groupId>org.apache.maven.plugins</groupId>
        <artifactId>maven-jar-plugin</artifactId>
        <version>2.2</version>
        <executions>
          <execution>
            <goals>
              <goal>test-jar</goal>
            </goals>
          </execution>
        </executions>
      </plugin>
      <!-- create a bundled jar suitable for execution on hadoop -->
      <plugin>
        <groupId>org.apache.maven.plugins</groupId>
        <artifactId>maven-assembly-plugin</artifactId>
        <executions>
          <execution>
            <id>job</id>
            <phase>package</phase>
            <goals>
              <goal>single</goal>
            </goals>
            <configuration>
              <descriptors>
                <descriptor>src/main/assembly/job.xml</descriptor>
              </descriptors>
            </configuration>
          </execution>
          <!--Create a second bundled jar which contains the classes used to
              run timing experiments.-->
          <execution>
            <id>test</id>
            <phase>process-test-classes</phase>
            <goals>
              <goal>single</goal>
            </goals>
            <configuration>
              <descriptors>
                <descriptor>src/test/assembly/test.xml</descriptor>
              </descriptors>
            </configuration>
          </execution>
        </executions>
      </plugin>
      <!--use the maven plugin for avro to generate the sources from the protocols -->
      <plugin>
        <groupId>org.apache.avro</groupId>
        <artifactId>avro-maven-plugin</artifactId>
        <version>${avro-version}</version>
        <executions>
          <execution>
            <id>schemas</id>
            <phase>generate-sources</phase>
            <goals>
              <goal>protocol</goal>
            </goals>
            <configuration>
              <includes>
                <include>*.avpr</include>
              </includes>
              <sourceDirectory>${project.basedir}/share/schemas/contrail/</sourceDirectory>
              <outputDirectory>${project.build.directory}/generated-sources/java</outputDirectory>
            </configuration>
          </execution>
        </executions>
      </plugin>
    </plugins>
    <!--The tests should include the json files for integration tests.-->
    <testResources>
      <testResource>
        <directory>${project.basedir}/src/test/java</directory>
        <includes>
          <include>**/*.json</include>
        </includes>
      </testResource>
    </testResources>
  </build>
</project><|MERGE_RESOLUTION|>--- conflicted
+++ resolved
@@ -89,10 +89,6 @@
     	<type>jar</type>
     	<scope>compile</scope>
 	</dependency>
-<<<<<<< HEAD
-   <!--Should we add crunch to a profile.-->
-=======
->>>>>>> 0eb69a31
   <dependency>
     <groupId>org.apache.crunch</groupId>
     <artifactId>crunch-core</artifactId>
