--- conflicted
+++ resolved
@@ -718,17 +718,6 @@
 
   @Test
   public void testConnectedStrands() {
-<<<<<<< HEAD
-    // Test the graphs Y,R(Z)->X->R(X)->Z,(Y) and
-    // Y,R(Z)->R(X)->X->Z,(Y)
-    {
-      GraphNode node = new GraphNode();
-      node.setNodeId("CAT");
-      node.setSequence(new Sequence("CAT", DNAAlphabetFactory.create()));
-
-      GraphUtil.addBidirectionalEdge(
-          node, DNAStrand.FORWARD, node, DNAStrand.REVERSE);
-=======
     // This test is slightly different from mergeNodeWithRC because
     // we are testing NodeMerger.mergeConnectedSrands.
     // Suppose we have the graph Y->X->R(X)->Z
@@ -757,56 +746,23 @@
 
       GraphUtil.addBidirectionalEdge(
           node, xStrand, node, DNAStrandUtil.flip(xStrand));
->>>>>>> dfeae8ec
 
       GraphNode nodeY = new GraphNode();
       nodeY.setNodeId("Y");
       nodeY.setSequence(new Sequence("TCA", DNAAlphabetFactory.create()));
 
       GraphUtil.addBidirectionalEdge(
-<<<<<<< HEAD
-          nodeY, DNAStrand.FORWARD, node, DNAStrand.FORWARD);
-
-
-      GraphNode nodeZ = new GraphNode();
-      nodeZ.setNodeId("Z");
-      nodeZ.setSequence(new Sequence("TGG", DNAAlphabetFactory.create()));
-
-      GraphUtil.addBidirectionalEdge(
-          node, DNAStrand.REVERSE, nodeZ, DNAStrand.FORWARD);
-=======
           nodeY, DNAStrand.FORWARD, node, xStrand);
 
       GraphNode nodeZ = GraphTestUtil.createNode("Z", "TGG");
       GraphUtil.addBidirectionalEdge(
           node, DNAStrandUtil.flip(xStrand), nodeZ, DNAStrand.FORWARD);
->>>>>>> dfeae8ec
 
       GraphNode expected = new GraphNode();
       expected.setNodeId(node.getNodeId());
       expected.setSequence(new Sequence("CATG", DNAAlphabetFactory.create()));
 
       // The merged graph is Y,R(Z)->[X,R(X)] -> R(Y),Z
-<<<<<<< HEAD
-      GraphNode expectedY = nodeY.clone();
-      expectedY.removeNeighbor(node.getNodeId());
-      GraphUtil.addBidirectionalEdge(
-          expectedY, DNAStrand.FORWARD, expected, DNAStrand.FORWARD);
-      GraphUtil.addBidirectionalEdge(
-          expected, DNAStrand.FORWARD, expectedY, DNAStrand.REVERSE);
-
-      GraphNode expectedZ = nodeZ.clone();
-      expectedZ.removeNeighbor(node.getNodeId());
-      GraphUtil.addBidirectionalEdge(
-          expectedZ, DNAStrand.REVERSE, expected, DNAStrand.FORWARD);
-      GraphUtil.addBidirectionalEdge(
-          expected, DNAStrand.FORWARD, expectedZ, DNAStrand.FORWARD);
-
-      NodeMerger merger = new NodeMerger();
-      GraphNode merged = merger.mergeConnectedStrands(node, 2);
-      NodeDiff diff = expected.equalsWithInfo(merged);
-      assertEquals(NodeDiff.NONE, diff);
-=======
       // When we merge the nodes X and R(X) we want to preserve the incoming
       // edge to X and the outgoing edge to R(X). However, these incoming
       // outgoing edges should only be represented once in the merged node
@@ -857,7 +813,6 @@
       NodeMerger merger = new NodeMerger();
       GraphNode merged = merger.mergeConnectedStrands(node, 2);
       assertEquals(null, merged);
->>>>>>> dfeae8ec
     }
   }
 }