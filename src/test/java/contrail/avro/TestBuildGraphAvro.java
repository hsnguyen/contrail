package contrail.avro;

import java.io.IOException;
import java.nio.ByteBuffer;
import java.util.ArrayList;
import java.util.HashMap;
import java.util.Iterator;
import java.util.List;

import contrail.CompressedRead;
import contrail.ContrailConfig;
import contrail.ReadState;
import contrail.ReporterMock;

import contrail.graph.EdgeData;
import contrail.graph.NeighborData;
import contrail.graph.KMerEdge;
import contrail.graph.GraphNodeData;

import contrail.sequences.Alphabet;
import contrail.sequences.DNAAlphabetFactory;
import contrail.sequences.DNAStrand;
import contrail.sequences.DNAStrandUtil;
import contrail.sequences.DNAUtil;
import contrail.sequences.Sequence;
import contrail.sequences.StrandsForEdge;
import contrail.sequences.StrandsUtil;

import static org.junit.Assert.assertEquals;
import static org.junit.Assert.assertTrue;
import static org.junit.Assert.fail;
import org.junit.Test;

import org.apache.avro.mapred.AvroCollector;
import org.apache.avro.mapred.Pair;
import org.apache.hadoop.mapred.JobConf;
import org.apache.hadoop.mapred.Reporter;


public class TestBuildGraphAvro {

  /**
   * Generate a list of all edges coming from the forward read.
   *
   * @param read: String representing the read
   * @param K: Length of the KMers. Generated edges will have length K+1;
   * @param edges: HasMap String -> Int. Edges are added to this hash map
   *    The keys are strings representing the K + 1 length sequences
   *    corresponding to the edges. We consider only edges coming from
   *    the forward direction of the read and not its reverse complement.
   *    The integer represents a count indicating how often that edge appeared.
   */
  public void allEdgesForForwardRead(
      String read, int K, HashMap<String, java.lang.Integer> edges) {
    for (int i = 0; i <= read.length() - K - 1; i++) {
      String e = read.substring(i, i + K + 1);
      if (!edges.containsKey(e)) {
        edges.put(e, new java.lang.Integer(0));
      }
      edges.put(e, edges.get(e) + 1);
    }
  }

  /**
   * Generate a list of all edges coming from the read and its reverse complement.
   *
   * @param read: String representing the read
   * @return HasMap String -> Int. The keys are strings representing the K+1
   *    sequences corresponding to the edges. We consider both the read
   *    and its reverse complement. The integer represents a count indicating
   *    how often that edge appeared.
   */
  public HashMap<String, java.lang.Integer> allEdgesForRead(String read, int K) {
    HashMap<String, java.lang.Integer> edges =
        new HashMap<String, java.lang.Integer>();

    allEdgesForForwardRead(read, K, edges);

    Sequence seq = new Sequence(read, DNAAlphabetFactory.create());
    String rc_str = DNAUtil.reverseComplement(seq).toString();
    allEdgesForForwardRead(rc_str, K, edges);
    return edges;
  }

  /**
   * Return a random a random string of the specified length using the given
   * alphabet.
   *
   * @param length
   * @param alphabet
   * @return
   */
  public static String randomString(int length, Alphabet alphabet) {
    // Generate a random sequence of the indicated length;
    char[] letters = new char[length];
    for (int pos = 0; pos < length; pos++) {
      // Randomly select the character in the alpahbet.
      int rnd_int = (int) Math.floor(Math.random() * (alphabet.size() -1));
      letters[pos] = alphabet.validChars()[rnd_int];
    }
    return String.valueOf(letters);
  }

  /**
   * Helper class which contains the test data for the map phase.
   */
  public static class MapTestData {
    private CompressedRead read;
    private int K;
    private String uncompressed;
    /**
     * Create a specific test case.
     * @param K: Length of the KMer.
     * @param uncompressed: The uncompressed sequence to read.
     */
    public MapTestData(int K, String uncompressed) {
      Alphabet alphabet = DNAAlphabetFactory.create();
      Sequence seq = new Sequence(uncompressed, alphabet);
      read = new CompressedRead();
      read.setDna(ByteBuffer.wrap(seq.toPackedBytes(), 0, seq.numPackedBytes()));
      read.setId("read1");
      read.setLength(seq.size());
      this.K = K;
      this.uncompressed = uncompressed;
    }

    /**
     * Create a random test consisting of a random length read and random
     * value for K.
     * @return An instance of MapTestData cntaining the data for the test.
     */
    public static MapTestData RandomTest() {
      final int MAX_K = 30;
      final int MIN_K = 2;
      final int MAX_LENGTH = 100;
      Alphabet alphabet = DNAAlphabetFactory.create();
      int K = (int)Math.ceil(Math.random()*MAX_K) + 1;
      K = K > MIN_K ? K : MIN_K;
      // Create a compressed read.
      int length = (int) (Math.floor(Math.random() * MAX_LENGTH) + K + 1);
      String uncompressed = randomString(length, alphabet);
      return new MapTestData(K, uncompressed);
    }

    public CompressedRead getRead() {
      return read;
    }

    public String getUncompressed() {
      return uncompressed;
    }

    public int getK() {
      return K;
    }
  }

  @Test
  // TODO(jlewi): We should probably test that chunk is set correctly.
  public void TestMap() {
    int ntrials = 10;
    Alphabet alphabet = DNAAlphabetFactory.create();

    for (int trial = 0; trial < ntrials; trial++) {
      MapTestData test_data = MapTestData.RandomTest();

      AvroCollectorMock<Pair<ByteBuffer, KMerEdge>> collector_mock =
          new AvroCollectorMock<Pair<ByteBuffer, KMerEdge>>();

      ReporterMock reporter_mock = new ReporterMock();
      Reporter reporter = reporter_mock;

      BuildGraphAvro.BuildGraphMapper mapper =
          new BuildGraphAvro.BuildGraphMapper();
      ContrailConfig.PREPROCESS_SUFFIX = 0;
      ContrailConfig.TEST_MODE = true;
      ContrailConfig.K = test_data.getK();

      int K = test_data.getK();
      JobConf job = new JobConf(BuildGraphAvro.BuildGraphMapper.class);
      ContrailConfig.initializeConfiguration(job);
      mapper.configure(job);

      try {
        mapper.map(
            test_data.getRead(),
            collector_mock, reporter);
      }
      catch (IOException exception){
        fail("IOException occured in map: " + exception.getMessage());
      }

      // Keep track of the full K + 1 strings corresponding to the
      // edges we read. We keep a count of each edge because it could
      // appear more than once
      HashMap<String, java.lang.Integer> edges =
          new HashMap<String, java.lang.Integer>();

      // Reconstruct all possible edges coming from the outputs of the mapper.
      for (Iterator<Pair<ByteBuffer, KMerEdge>> it = collector_mock.data.iterator();
          it.hasNext(); ) {
        Pair<ByteBuffer, KMerEdge> pair = it.next();


        Sequence canonical_key =
            new Sequence(DNAAlphabetFactory.create(), (int)ContrailConfig.K);
        canonical_key.readPackedBytes(pair.key().array(), test_data.getK());
        Sequence rc_key = DNAUtil.reverseComplement(canonical_key);

        KMerEdge edge = pair.value();

        DNAStrand src_strand = StrandsUtil.src(edge.getStrands());
        DNAStrand dest_strand = StrandsUtil.dest(edge.getStrands());

        // Reconstruct the K+1 string this edge came from.
        Sequence last_base = new Sequence(alphabet);
        last_base.readPackedBytes(edge.getLastBase().array(), 1);

        Sequence edge_seq = new Sequence(alphabet);
        if (src_strand == DNAStrand.FORWARD) {
        	edge_seq.add(canonical_key);
        } else {
        	edge_seq.add(DNAUtil.reverseComplement(canonical_key));
        }
        edge_seq.add(last_base);

        Sequence dest_kmer = edge_seq.subSequence(1, test_data.getK() + 1);
        // Check that the direction of the destination node is properly encoded.
        // If the sequence and its reverse complement are equal then the link
        // direction could be either forward or reverse because of
        // StransUtil.flip_link.
        if (dest_kmer.equals(DNAUtil.reverseComplement(dest_kmer))) {
          assertTrue(dest_strand == DNAStrand.FORWARD ||
                     dest_strand == DNAStrand.REVERSE);
        } else {
          assertEquals(DNAUtil.canonicaldir(dest_kmer), dest_strand);
        }


        {
          // Add the edge (K + 1) sequence that would ahve genereated this
          // KMerEdge to the list of edges.
          String edge_str = edge_seq.toString();
          if (!edges.containsKey(edge_str)) {
            edges.put(edge_str, 0);
          }
          edges.put(edge_str, edges.get(edge_str) + 1);
        }

        String uncompressed = test_data.getUncompressed();
        // Check the state as best we can.
        if (edge.getState() == ReadState.END5) {
          assertEquals(src_strand, DNAStrand.FORWARD);
          // The first characters in the string should match this edge.
          assertEquals(canonical_key.toString(), uncompressed.substring(0, K));
        } else if (edge.getState() == ReadState.END6) {
          assertEquals(src_strand, DNAStrand.REVERSE);
          // The first characters in the string should be the reverse complement
          // of the start node.
          assertEquals(rc_key.toString(), uncompressed.substring(0, K));
        } else if (edge.getState() == ReadState.END3) {
          // The canonical version of the sequence should match the canonical
          // version of the last Kmer in the read.
          // Get the canonical version of the last K + 1 based in the read.
          Sequence last_kmer =
              new Sequence(uncompressed.substring(uncompressed.length()- K),
                           alphabet);
          last_kmer = DNAUtil.canonicalseq(last_kmer);
          assertEquals(last_kmer, canonical_key);
        }
      }

      // Generate a list of all edges, (substrings of length K + 1), that should
      // be generated by the read.
      HashMap<String, java.lang.Integer> true_edges =
          allEdgesForRead(test_data.getUncompressed(), K);

      // Check that the list of edges from the read matches the set of edges
      // created from the KMerEdges outputted by the mapper.
      assertEquals(true_edges.entrySet(), edges.entrySet());
    }
  }

  /**
   * Used by the testReduce to find a KMerEdge which would have produced
   * an edge between the given source and destination.
   *
   * @param nodeid: The id for the source node. This will be a string
   *   representation of the canonical sequence.
   * @param neighbor_id: Id for the neighbor.
   * @param strands: Which strands each end of the edge comes from.
   * @param read_tag: The read tag to match. null if you don't want it to
   *   be taken into acount
   * @param Edges: The list of KMerEdges to search to see if it contains one
   *   that could have produced the edge defined by the tuple
   *   (canonical_src, dest_node, link_dir).
   */
  private static boolean foundKMerEdge(
      String nodeid, String neighbor_id, StrandsForEdge strands,
      String read_tag, ArrayList<KMerEdge> edges) {
    Alphabet alphabet = DNAAlphabetFactory.create();

    // Keep track of the positions in edges of the edges that we matched.
    // We will delete these edges so that edges will only contain unmatched
    // eges.
    List<Integer> pos_to_delete = new ArrayList<Integer>();

    Sequence canonical_src = new Sequence(nodeid, alphabet);

    for (int index = 0; index < edges.size(); index++) {
      KMerEdge edge = edges.get(index);

      if (strands != edge.getStrands()) {
        continue;
      }

      // Form the destination sequence for this edge.
      Sequence dest_sequence = BuildGraphAvro.ConstructDestSequence(
          canonical_src, edge.getLastBase(), strands, alphabet);

      Sequence canonical_dest = DNAUtil.canonicalseq(dest_sequence);

      String kmer_nodeid = canonical_dest.toString();

      if (!kmer_nodeid.equals(neighbor_id)) {
        // Destination nodeids don't match.
        continue;
      }

      if (read_tag == null) {
        pos_to_delete.add(index);
      } else {
        if (edge.getTag().toString().equals(read_tag)) {
          pos_to_delete.add(index);
        }
      }
    }

    // Check we found edges that matched.
    assertTrue(pos_to_delete.size() > 0);

    Iterator<Integer> it_pos_to_delete = pos_to_delete.iterator();
    while (it_pos_to_delete.hasNext()) {
      edges.remove(it_pos_to_delete.next().intValue());
    }
    return true;
  }

  /**
   * Class to contain the data for testing the reduce phase.
   */
  public static class ReduceTest {
    public String uncompressed;
    public int K;
    private List<KMerEdge> input_edges;

    private static Alphabet alphabet = DNAAlphabetFactory.create();

    /**
     * Construct a specific test case.
     * @param uncompressed: The uncompressed K-mer for the source sequence.
     * @param src_strand: Strand of the source KMer.
     * @param last_base: The base we need to add to the soruce KMer to
     *   get the destination KMer.
     */
    public ReduceTest(String uncompressed, DNAStrand src_strand,
                      String last_base) {
      this.uncompressed = uncompressed;
      this.K = uncompressed.length();
      input_edges = new ArrayList<KMerEdge>();

      KMerEdge node = new KMerEdge();

      Sequence seq_uncompressed = new Sequence(uncompressed, alphabet);
      Sequence src_canonical = DNAUtil.canonicalseq(seq_uncompressed);
      Sequence seq_last_base = new Sequence(last_base, alphabet);

      // The destination direction depends on the source direction
      // and the K-1 overlap
<<<<<<< HEAD
      Sequence dest_kmer = 
          DNAUtil.sequenceToDir(src_canonical, src_strand);
=======
      Sequence dest_kmer =
          DNAUtil.sequenceToDir(src_canonical, src_strand);

>>>>>>> 022d437c
      dest_kmer = dest_kmer.subSequence(1,  dest_kmer.size());
      dest_kmer.add(seq_last_base);

      DNAStrand dest_strand = DNAUtil.canonicaldir(dest_kmer);

      StrandsForEdge strands = StrandsUtil.form(src_strand, dest_strand);
      node.setStrands(strands);

      node.setLastBase(ByteBuffer.wrap(
          seq_last_base.toPackedBytes(), 0, seq_last_base.numPackedBytes()));

      node.setTag("read_0");
      node.setState(ReadState.MIDDLE);
      node.setChunk(0);
      input_edges.add(node);
    }

    /**
     * Construct a reduce test.
     * @param uncompressed: The uncompressed KMer for the source sequence.
     * @param input_edges: A list of KMerEdges describing edges coming from
     *   this KMer.
     * @param K: The length of KMers.
     */
    public ReduceTest(String uncompressed, List<KMerEdge> input_edges, int K) {
      this.uncompressed = uncompressed;
      this.K = K;
      this.input_edges = input_edges;
    }

    public Sequence getSrcSequence() {
      return new Sequence(uncompressed, alphabet);
    }

    public List<KMerEdge> getInputEdges() {
      List<KMerEdge> new_list = new ArrayList<KMerEdge>();
      new_list.addAll(input_edges);
      return new_list;
    }

    /**
     * Generate a random test case.
     */
    public static ReduceTest RandomTest(int MIN_K, int MAX_K, int MAX_EDGES) {
      int K;
      K = (int)Math.ceil(Math.random()*MAX_K) + 1;
      K = K > MIN_K ? K : MIN_K;

      Alphabet alphabet = DNAAlphabetFactory.create();
      // Generate the source KMer.
      List<KMerEdge> input_edges = new ArrayList<KMerEdge> ();
      int num_edges = (int) Math.ceil(Math.random() * MAX_EDGES) + 1;

      String uncompressed = randomString(K, alphabet);
      Sequence seq_uncompressed = new Sequence(uncompressed, alphabet);
      Sequence src_canonical = DNAUtil.canonicalseq(seq_uncompressed);

      // Randomly generate the edges.
      for (int eindex = 0; eindex < num_edges; eindex++) {
        KMerEdge node = new KMerEdge();

        // Randomly determine the direction for the source.
        DNAStrand src_strand = DNAStrandUtil.random();

        // Generate the base.
        Sequence last_base = new Sequence(randomString(1, alphabet), alphabet);

        // The destination direction depends on the source direction
        // and the K-1 overlap
<<<<<<< HEAD
        Sequence dest_kmer = 
=======
        Sequence dest_kmer =
>>>>>>> 022d437c
            DNAUtil.sequenceToDir(src_canonical, src_strand);
        dest_kmer = dest_kmer.subSequence(1,  dest_kmer.size());
        dest_kmer.add(last_base);

        DNAStrand dest_strand = DNAUtil.canonicaldir(dest_kmer);
        StrandsForEdge strands = StrandsUtil.form(src_strand, dest_strand);

        node.setStrands(strands);

        node.setLastBase(ByteBuffer.wrap(
            last_base.toPackedBytes(), 0, last_base.numPackedBytes()));
        node.setTag("read_" + eindex);
        // TODO(jlewi): We should pick values for the state and chunk
        // that would make it easy to verify that the reducer properly
        // uses the state and chunk.
        node.setState(ReadState.MIDDLE);
        node.setChunk(0);
        input_edges.add(node);
      }
      return new ReduceTest(uncompressed, input_edges, K);
    }
  }

  // TODO(jlewi): The testing for the reduce phase is quite limited.
  // currently all we check is that the list of edges added is correct.
  // We generate a bunch of edges all with the same source KMer.
  // We then check that the outcome of the reduce phase is a GraphNode
  // with the edges set correctly.
  @Test
  public void TestReduce() {
    final int NTRIALS = 10;
    final int MAX_K = 30;
    final int MIN_K = 2;
    final int MAX_EDGES = 10;

    ReduceTest reduce_data;
    Alphabet alphabet = DNAAlphabetFactory.create();
    for (int trial = 0; trial < NTRIALS; trial++) {
      reduce_data = ReduceTest.RandomTest(MIN_K, MAX_K, MAX_EDGES);

      JobConf job = new JobConf(BuildGraphAvro.BuildGraphReducer.class);
      ContrailConfig.PREPROCESS_SUFFIX = 0;
      ContrailConfig.TEST_MODE = true;
      ContrailConfig.K = reduce_data.K;
      ContrailConfig.initializeConfiguration(job);

      BuildGraphAvro.BuildGraphReducer reducer =
          new BuildGraphAvro.BuildGraphReducer();
      reducer.configure(job);

      AvroCollectorMock<GraphNodeData> collector_mock =
          new AvroCollectorMock<GraphNodeData>();

      ReporterMock reporter_mock = new ReporterMock();
      Reporter reporter = reporter_mock;

      Sequence src_canonical =
          DNAUtil.canonicalseq(reduce_data.getSrcSequence());
      try {
        reducer.reduce(ByteBuffer.wrap(src_canonical.toPackedBytes()),
            reduce_data.getInputEdges(), collector_mock, reporter);
      }
      catch (IOException exception){
        fail("IOException occured in reduce: " + exception.getMessage());
      }

      // Check the output of the reducer.
      {
        List<KMerEdge> input_edges = reduce_data.getInputEdges();
        assertEquals(collector_mock.data.size(), 1);

        GraphNodeData graph_data = collector_mock.data.get(0);

        // edges_to_find keeps track of all input KMerEdge's which we haven't
        // matched to the output yet. We use this to verify that all KMerEdges
        // are accounted for in the reducer output.
        ArrayList<KMerEdge> edges_to_find = new ArrayList<KMerEdge>();
        edges_to_find.addAll(input_edges);

        // Check the edges in the output node are correct. For each edge in the
        // output we make sure there is a KMerEdge in the input that would have
        // generated that edge. We also count the number of edges to make sure
        // we don't have extra edges. As we go we delete KMerEdges so we don't
        // count any twice.
        for (Iterator<NeighborData> it_dest = graph_data.getNeighbors().iterator();
            it_dest.hasNext();) {

          NeighborData dest_node = it_dest.next();

          for (Iterator<EdgeData> it_instances =
               dest_node.getEdges().iterator(); it_instances.hasNext();) {
            EdgeData edge_data = it_instances.next();

            for (Iterator<CharSequence> it_tag =
            		edge_data.getReadTags().iterator();
            	 it_tag.hasNext();) {
            	String tag= it_tag.next().toString();
	            // FoundKMerEdge will search for the edge in edges_to_find and
	            // remove it if its found.
	            assertTrue(foundKMerEdge(
	                graph_data.getNodeId().toString(),
	                dest_node.getNodeId().toString(),
	                edge_data.getStrands(), tag,  edges_to_find));
            }
          } // for it_instances
        } // for edge_dir
        // Check there were no edges that didn't match.
        assertEquals(edges_to_find.size(), 0);
      }
    } // for trial
  } // TestReduce
}<|MERGE_RESOLUTION|>--- conflicted
+++ resolved
@@ -377,14 +377,9 @@
 
       // The destination direction depends on the source direction
       // and the K-1 overlap
-<<<<<<< HEAD
-      Sequence dest_kmer = 
-          DNAUtil.sequenceToDir(src_canonical, src_strand);
-=======
       Sequence dest_kmer =
           DNAUtil.sequenceToDir(src_canonical, src_strand);
 
->>>>>>> 022d437c
       dest_kmer = dest_kmer.subSequence(1,  dest_kmer.size());
       dest_kmer.add(seq_last_base);
 
@@ -454,11 +449,7 @@
 
         // The destination direction depends on the source direction
         // and the K-1 overlap
-<<<<<<< HEAD
-        Sequence dest_kmer = 
-=======
         Sequence dest_kmer =
->>>>>>> 022d437c
             DNAUtil.sequenceToDir(src_canonical, src_strand);
         dest_kmer = dest_kmer.subSequence(1,  dest_kmer.size());
         dest_kmer.add(last_base);
