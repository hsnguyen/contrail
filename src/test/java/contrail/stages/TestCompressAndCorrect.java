--- conflicted
+++ resolved
@@ -128,12 +128,8 @@
        "--K=3", "--localnodes=3", "--tiplength=" + tipLength,
        "--bubble_edit_rate=" + bubbleEditRate,
        "--bubble_length_threshold=" + bubbleLengthThreshold,
-<<<<<<< HEAD
-       "--compute_stats=false"};
-=======
        "--compute_stats=false", "--length_thresh=5",
        "--low_cov_thresh=5"};
->>>>>>> 72bc6a9b
 
     // Catch the following after debugging.
     try {
