//Author: Jeremy Lewi (jeremy@lewi.us)
package contrail.stages;

import static org.junit.Assert.fail;

import java.io.File;
import java.io.IOException;

import org.apache.avro.Schema;
import org.apache.avro.file.DataFileWriter;
import org.apache.avro.io.DatumWriter;
import org.apache.avro.specific.SpecificDatumWriter;
import org.apache.hadoop.conf.Configuration;
import org.junit.Test;

import contrail.graph.GraphNode;
import contrail.graph.GraphNodeData;
import contrail.graph.SimpleGraphBuilder;
<<<<<<< HEAD
import contrail.util.FileHelper;
=======
>>>>>>> 498bbcfb

public class TestCompressChains extends CompressChains {
  @Test
  public void testRun() {
    // Create a graph and write it to file.
    SimpleGraphBuilder builder = new SimpleGraphBuilder();
    builder.addKMersForString("ACTGGATT", 3);

    File temp = FileHelper.createLocalTempDir();
    File avro_file = new File(temp, "graph.avro");

    // Write the data to the file.
    Schema schema = (new GraphNodeData()).getSchema();
    DatumWriter<GraphNodeData> datum_writer =
        new SpecificDatumWriter<GraphNodeData>(schema);
    DataFileWriter<GraphNodeData> writer =
        new DataFileWriter<GraphNodeData>(datum_writer);

    try {
      writer.create(schema, avro_file);
      for (GraphNode node: builder.getAllNodes().values()) {
        writer.append(node.getData());
      }
      writer.close();
    } catch (IOException exception) {
      fail("There was a problem writing the graph to an avro file. Exception:" +
          exception.getMessage());
    }

    // Run it.
    CompressChains compress_chains = new CompressChains();
    // We need to initialize the configuration otherwise we will get an
    // exception. Normally the initialization happens in main.
    compress_chains.setConf(new Configuration());

    File output_path = new File(temp, "output");

    String[] args =
      {"--inputpath=" + temp.toURI().toString(),
       "--outputpath=" + output_path.toURI().toString(),
       "--cleanup=true",
       "--K=3", "--localnodes=3"};

    // Catch the following after debugging.
    try {
      compress_chains.run(args);
      System.out.println("Test dir:" + temp);
    } catch (Exception exception) {
      // TODO uncomment the following after debugging.
      exception.printStackTrace();
      fail("Exception occured:" + exception.getMessage());
    }
  }
}<|MERGE_RESOLUTION|>--- conflicted
+++ resolved
@@ -16,10 +16,6 @@
 import contrail.graph.GraphNode;
 import contrail.graph.GraphNodeData;
 import contrail.graph.SimpleGraphBuilder;
-<<<<<<< HEAD
-import contrail.util.FileHelper;
-=======
->>>>>>> 498bbcfb
 
 public class TestCompressChains extends CompressChains {
   @Test
@@ -28,7 +24,24 @@
     SimpleGraphBuilder builder = new SimpleGraphBuilder();
     builder.addKMersForString("ACTGGATT", 3);
 
-    File temp = FileHelper.createLocalTempDir();
+    File temp = null;
+
+    try {
+      temp = File.createTempFile("temp", Long.toString(System.nanoTime()));
+    } catch (IOException exception) {
+      fail("Could not create temporary file. Exception:" +
+          exception.getMessage());
+    }
+    if(!(temp.delete())){
+      throw new RuntimeException(
+          "Could not delete temp file: " + temp.getAbsolutePath());
+    }
+
+    if(!(temp.mkdir())) {
+      throw new RuntimeException(
+          "Could not create temp directory: " + temp.getAbsolutePath());
+    }
+
     File avro_file = new File(temp, "graph.avro");
 
     // Write the data to the file.
