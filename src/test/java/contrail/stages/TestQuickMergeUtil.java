--- conflicted
+++ resolved
@@ -644,15 +644,11 @@
   @Test
   public void testSelfCycle() {
     // The graph in this test case is
-<<<<<<< HEAD
-    // {C}->A->X->R(X)->R(A) -> {F}
-=======
     // A->X->R(X)->R(A) which gets merged into
     // A->X'->R(A).
     // The tricky part in this graph is making sure the edges in A are
     // properly updated. In the original graph A has a single outgoing edge.
     // but in the merged graph A has two edges A->X' and A->R(X').
->>>>>>> 1f6a8c19
     final int K = 5;
     GraphNode selfNode = new GraphNode();
     selfNode.setNodeId("X");
