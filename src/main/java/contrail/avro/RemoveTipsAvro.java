package contrail.avro;

import java.io.IOException;
import java.util.ArrayList;
import java.util.Collections;
import java.util.HashMap;
import java.util.Iterator;
import java.util.List;
import java.util.Map;

import org.apache.avro.Schema;
import org.apache.avro.mapred.AvroCollector;
import org.apache.avro.mapred.AvroJob;
import org.apache.avro.mapred.AvroMapper;
import org.apache.avro.mapred.AvroReducer;
import org.apache.avro.mapred.Pair;
import org.apache.hadoop.conf.Configuration;
import org.apache.hadoop.fs.FileSystem;
import org.apache.hadoop.fs.Path;
import org.apache.hadoop.mapred.FileInputFormat;
import org.apache.hadoop.mapred.FileOutputFormat;
import org.apache.hadoop.mapred.JobClient;
import org.apache.hadoop.mapred.JobConf;
import org.apache.hadoop.mapred.Reporter;
import org.apache.hadoop.mapred.RunningJob;
import org.apache.hadoop.util.ToolRunner;
import org.apache.log4j.Logger;

import contrail.RemoveTipMessage;
import contrail.graph.EdgeDirection;
import contrail.graph.EdgeTerminal;
import contrail.graph.GraphNode;
import contrail.graph.GraphNodeData;
import contrail.sequences.DNAStrand;
import contrail.sequences.StrandsForEdge;
import contrail.sequences.StrandsUtil;

/*
removeTips Phase  identifies the 'tips' in the graphdata;
These tips are identified by
1. Sum of inDegree and outDegree is at most 1
2. their sequence length being greater than a particular limit (TIPLENGTH)

We can have lots of tips along one strand; and sometimes all the edges in a particular Strand direction are tips,
In that case we only keep the longest one and remove all other shorter tips.

Mapper:
-- Identify the tips
-- Tell the corresponding neighbor that I am the tip by sending Removetip Message
-- collect nodeID of terminal and Removetip Message (contains complement of Strand to neighbor, nodeID of tip)

Reducer:
-- we identify the best-tip (longest tip) in both kind of DNAStrands
-- delete rest of the tips for both kind of DNAStrands
 */

public class RemoveTipsAvro extends Stage {
  private static final Logger sLogger = Logger.getLogger(RemoveTipsAvro.class);

  public static final Schema MAP_OUT_SCHEMA = Pair.getPairSchema(Schema.create(Schema.Type.STRING), (new RemoveTipMessage()).getSchema());
  private static Pair<CharSequence, RemoveTipMessage> out_pair = new Pair<CharSequence, RemoveTipMessage>(MAP_OUT_SCHEMA);

  protected Map<String, ParameterDefinition> createParameterDefinitions() {
    HashMap<String, ParameterDefinition> defs =
        new HashMap<String, ParameterDefinition>();
    defs.putAll(super.createParameterDefinitions());

    ParameterDefinition TIPLENGTH = new ParameterDefinition(
        "tiplength", "The minimum length for tips. Tips shorter than this " +
        "length will be clipped.", Integer.class, new Integer(0));

    for (ParameterDefinition def: new ParameterDefinition[] {TIPLENGTH}) {
      defs.put(def.getName(), def);
    }
    for (ParameterDefinition def:
      ContrailParameters.getInputOutputPathOptions()) {
      defs.put(def.getName(), def);
    }

    return Collections.unmodifiableMap(defs);
  }
  // RemoveTipsMapper
  ///////////////////////////////////////////////////////////////////////////

  public static class RemoveTipsAvroMapper extends
  AvroMapper<GraphNodeData, Pair<CharSequence, RemoveTipMessage>>  {

    public int TIPLENGTH = 0;
    public  GraphNode node= null;
    public static boolean VERBOSE = false;
    public static RemoveTipMessage msg= null;

    public void configure(JobConf job) {
      RemoveTipsAvro stage = new RemoveTipsAvro();
      Map<String, ParameterDefinition> definitions =
          stage.getParameterDefinitions();
      TIPLENGTH = (Integer)(definitions.get("tiplength").parseJobConf(job));
      msg = new RemoveTipMessage();
      out_pair = new Pair<CharSequence,  RemoveTipMessage>("", msg);
    }

    @Override
    public void map(GraphNodeData graph_data,
        AvroCollector<Pair<CharSequence, RemoveTipMessage>> output,
        Reporter reporter) throws IOException  {

      node = new GraphNode(graph_data);
      int fdegree = node.degree(DNAStrand.FORWARD);
      int rdegree = node.degree(DNAStrand.REVERSE);
      int len     = graph_data.getSequence().getLength();

      if ((fdegree == 0) && (rdegree == 0))   {
        reporter.incrCounter("Contrail", "tips_island", 1);
        return;
      }
      if ((len <= TIPLENGTH) && (fdegree + rdegree <= 1))  {
        reporter.incrCounter("Contrail", "tips_found", 1);

        if (VERBOSE)	{
          sLogger.info("Removing tip " + node.getNodeId() + " len=" + len);
        }

        // Tell the one neighbor that I'm a tip
        DNAStrand strand;
        if (fdegree == 1) {
          strand = DNAStrand.FORWARD;
        }
        else {
          strand = DNAStrand.REVERSE;
        }

        List<EdgeTerminal> terminals = node.getEdgeTerminals(
            strand, EdgeDirection.OUTGOING);
        StrandsForEdge key = StrandsUtil.form(strand, terminals.get(0).strand);

        msg.setNode(graph_data);
        msg.setEdgeStrands(key);
        out_pair.set( terminals.get(0).nodeId, msg);
        output.collect(out_pair);
      }
      else	{
        msg.setNode(graph_data);
        msg.setEdgeStrands(null); /*setEdgeStrands is set null to indicate
							  that this node is normal, not a tip*/
        out_pair.set(node.getNodeId(), msg);
        output.collect(out_pair);
        reporter.incrCounter("Contrail", "nodes", 1);
      }
    }
  }

  // RemoveTipsReducer
  ///////////////////////////////////////////////////////////////////////

  public static class RemoveTipsAvroReducer
  extends AvroReducer<CharSequence, RemoveTipMessage, GraphNodeData>   {
    GraphNode temp_node = null;
    GraphNode actual_node= null;
    GraphNode tip_node = null;

    public void configure(JobConf job) {
      temp_node = new GraphNode();
      actual_node= new GraphNode();
      tip_node= new GraphNode();
    }

    // identifies the best-tip (longest tip) for a particular kind of DNAStrands
    int LongestTip(List<RemoveTipMessage> msg_list)	{
      int bestlen = 0;
      RemoveTipMessage besttip_msg = null;

      for (RemoveTipMessage message : msg_list)	{
        tip_node.setData(message.getNode());
        int len = tip_node.getData().getSequence().getLength();
        if (len > bestlen)	{
          bestlen = len;
          besttip_msg = message;
        }
      }
      return besttip_msg.getNode().getSequence().getLength();
    }

    @Override
    public void reduce(CharSequence nodeid, Iterable<RemoveTipMessage> iterable,
        AvroCollector<GraphNodeData> output, Reporter reporter)
            throws IOException   {

      Iterator<RemoveTipMessage> iter = iterable.iterator();

      //-- set-up 2 lists in a HashMap keyed by DNAStrand and its corresponding message from mapper
      //-- Thus HashMap has 2 entries as lists; one list corresponds to Forward EdgeStrands generated from mapper; and other corresponds to Reverse Edgestrands
      //-- populate the 2 lists using the output from the mapper sent to reducer for a particular terminal (whose nodeID is sent as key);

      Map<DNAStrand, List<RemoveTipMessage>> tips = new HashMap<DNAStrand, List<RemoveTipMessage>>();

      List<RemoveTipMessage> f_msglist = new ArrayList<RemoveTipMessage>();
      tips.put(DNAStrand.FORWARD, f_msglist);
      List<RemoveTipMessage> r_msglist = new ArrayList<RemoveTipMessage>();
      tips.put(DNAStrand.REVERSE, r_msglist);

      int sawnode = 0;

      while(iter.hasNext())	{
        RemoveTipMessage msg = iter.next();
        if (msg.getEdgeStrands() == null)    {  // non tip , normal node
          actual_node.setData(msg.getNode());
          actual_node = actual_node.clone();

          sawnode++;
        }
        else 	{
          RemoveTipMessage copy = new RemoveTipMessage();
          copy.setEdgeStrands(msg.getEdgeStrands());
          temp_node.setData(msg.getNode());
          temp_node = temp_node.clone();
          copy.setNode(temp_node.getData());

          DNAStrand dnastrand= StrandsUtil.src(StrandsUtil.complement(copy.getEdgeStrands()) );
          tips.get(dnastrand).add(copy);
        }
      }

      if (sawnode != 1)	{
        throw new IOException("ERROR: Didn't see exactly 1 NON-tip node (" + sawnode + ") for " + nodeid.toString());
      }

      for(DNAStrand strand: DNAStrand.values())	{
        int deg = 0;
<<<<<<< HEAD
        int numtrim = 0;

        List<RemoveTipMessage> msg_list = tips.get(strand);

        numtrim += msg_list.size();
        if (numtrim == 0) { continue; }
        deg = actual_node.degree(strand);

        if (numtrim == deg)	{
          // All edges in this direction are tips, only keep the longest one
          besttip_data= LongestTip(msg_list);       // getNodeID of Longest Tip
          besttip_Id= besttip_data.getNodeId().toString();
          output.collect(besttip_data);             // we output the one node that is a tip
          reporter.incrCounter("Contrail", "tips_kept", 1);
        }
=======
        int numTips = 0;
        int besttip_len=0;
        boolean result= false;
        boolean keptTip= false;

        List<RemoveTipMessage> msg_list = tips.get(strand);

        numTips += msg_list.size(); 
        if (numTips == 0) { continue; }
        deg = actual_node.degree(strand);   

        if (numTips == deg)	{
          // All edges in this direction are tips, only keep the longest one				
          besttip_len= LongestTip(msg_list);       
        }	
>>>>>>> b8eccfe8
        /* if the number of tips is > 0 but not equal to the degree
	of the non tip node;then we'll remove all the tips and
	leave non-tips intact
	the tips with same length are removed
         */
        for (RemoveTipMessage message : msg_list)   {
<<<<<<< HEAD
          boolean result= false;
          tip_node= new GraphNode(message.getNode());
          if(numtrim == deg)	{
            // keep the longest ones
            if ( !tip_node.getNodeId().equals(besttip_Id) )     {
              // not the best tip
              if( tip_node.getData().getSequence().getLength() < besttip_data.getSequence().getLength() )    { // check if its len < len of longest tip
=======
          tip_node.setData(message.getNode());
          
          if(numTips == deg)	{
              if( tip_node.getData().getSequence().getLength() < besttip_len )    { // check if its len < len of longest tip
>>>>>>> b8eccfe8
                result = actual_node.removeNeighbor(tip_node.getNodeId());
              }
              else  if(tip_node.getData().getSequence().getLength() == besttip_len) {
                  if(!keptTip)  {
                     output.collect(tip_node.getData());
                     keptTip=true;
                     reporter.incrCounter("Contrail", "tips_kept", 1);
                  }
                  else  {
                    result = actual_node.removeNeighbor(tip_node.getNodeId());
                  }
            }
          }
          else	{
            // remove all
            result = actual_node.removeNeighbor(tip_node.getNodeId());
          }

          if(result)    {
            reporter.incrCounter(
                GraphCounters.remove_tips_tips_removed.group,
                GraphCounters.remove_tips_tips_removed.tag, 1);
          }

        }
      }
      output.collect(actual_node.getData());
    }
  }

  // Run
  //////////////////////////////////////////////////////////////////////////

  public RunningJob runJob() throws Exception {
    String[] required_args = {"inputpath", "outputpath", "tiplength"};
    checkHasParametersOrDie(required_args);

    String inputPath = (String) stage_options.get("inputpath");
    String outputPath = (String) stage_options.get("outputpath");

    int TIPLENGTH =  (Integer) stage_options.get("tiplength");

    sLogger.info(" - input: "  + inputPath);
    sLogger.info(" - output: " + outputPath);

    Configuration base_conf = getConf();
    JobConf conf = null;
    if (base_conf != null) {
      conf = new JobConf(getConf(), this.getClass());
    }
    else {
      conf = new JobConf(this.getClass());
    }
    conf.setJobName("RemoveTips " + inputPath + " " + TIPLENGTH);
    initializeJobConfiguration(conf);

    FileInputFormat.addInputPath(conf, new Path(inputPath));
    FileOutputFormat.setOutputPath(conf, new Path(outputPath));

    GraphNodeData graph_data = new GraphNodeData();
    AvroJob.setInputSchema(conf, graph_data.getSchema());
    AvroJob.setMapOutputSchema(conf, RemoveTipsAvro.MAP_OUT_SCHEMA);

    AvroJob.setMapperClass(conf, RemoveTipsAvroMapper.class);
    AvroJob.setReducerClass(conf, RemoveTipsAvroReducer.class);

    AvroJob.setOutputSchema(conf, graph_data.getSchema());

    RunningJob job = null;
    if (stage_options.containsKey("writeconfig")) {
      writeJobConfig(conf);
    } else {
      // Delete the output directory if it exists already
      Path outPath = new Path(outputPath);
      if (FileSystem.get(conf).exists(outPath)) {
        // TODO(jlewi): We should only delete an existing directory
        // if explicitly told to do so.
        sLogger.info("Deleting output path: " + outPath.toString() + " " +
            "because it already exists.");
        FileSystem.get(conf).delete(outPath, true);
      }

      job = JobClient.runJob(conf);
    }
    return job;
  }

  public static void main(String[] args) throws Exception {
    int res = ToolRunner.run(new Configuration(), new RemoveTipsAvro(), args);
    System.exit(res);
  }
}<|MERGE_RESOLUTION|>--- conflicted
+++ resolved
@@ -226,23 +226,6 @@
 
       for(DNAStrand strand: DNAStrand.values())	{
         int deg = 0;
-<<<<<<< HEAD
-        int numtrim = 0;
-
-        List<RemoveTipMessage> msg_list = tips.get(strand);
-
-        numtrim += msg_list.size();
-        if (numtrim == 0) { continue; }
-        deg = actual_node.degree(strand);
-
-        if (numtrim == deg)	{
-          // All edges in this direction are tips, only keep the longest one
-          besttip_data= LongestTip(msg_list);       // getNodeID of Longest Tip
-          besttip_Id= besttip_data.getNodeId().toString();
-          output.collect(besttip_data);             // we output the one node that is a tip
-          reporter.incrCounter("Contrail", "tips_kept", 1);
-        }
-=======
         int numTips = 0;
         int besttip_len=0;
         boolean result= false;
@@ -258,27 +241,16 @@
           // All edges in this direction are tips, only keep the longest one				
           besttip_len= LongestTip(msg_list);       
         }	
->>>>>>> b8eccfe8
         /* if the number of tips is > 0 but not equal to the degree
 	of the non tip node;then we'll remove all the tips and
 	leave non-tips intact
 	the tips with same length are removed
          */
         for (RemoveTipMessage message : msg_list)   {
-<<<<<<< HEAD
-          boolean result= false;
-          tip_node= new GraphNode(message.getNode());
-          if(numtrim == deg)	{
-            // keep the longest ones
-            if ( !tip_node.getNodeId().equals(besttip_Id) )     {
-              // not the best tip
-              if( tip_node.getData().getSequence().getLength() < besttip_data.getSequence().getLength() )    { // check if its len < len of longest tip
-=======
           tip_node.setData(message.getNode());
           
           if(numTips == deg)	{
               if( tip_node.getData().getSequence().getLength() < besttip_len )    { // check if its len < len of longest tip
->>>>>>> b8eccfe8
                 result = actual_node.removeNeighbor(tip_node.getNodeId());
               }
               else  if(tip_node.getData().getSequence().getLength() == besttip_len) {
