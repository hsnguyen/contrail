package contrail.graph;

import java.util.ArrayList;
import java.util.Iterator;
import java.util.List;

import contrail.ContrailConfig;
import contrail.sequences.DNAStrand;
import contrail.sequences.DNAStrandUtil;
import contrail.sequences.DNAUtil;
import contrail.sequences.Sequence;
import contrail.sequences.StrandsForEdge;
import contrail.sequences.StrandsUtil;

public class NodeMerger {


  /**
   * Copy edges from old_node to new node.
   * @param new_node: The node to copy to.
   * @param old_node: The node to copy from.
   * @param strand: Which strand of the node we are considering.
   * @param direction: Whether to consider  incoming or outgoing edges.
   */
  protected static void copyEdgesForStrand(
      GraphNode new_node, DNAStrand new_strand, GraphNode old_node,
      DNAStrand old_strand,
      EdgeDirection direction) {

    List<EdgeTerminal> terminals =
      old_node.getEdgeTerminals(old_strand, direction);


    for (Iterator<EdgeTerminal> it = terminals.iterator();
         it.hasNext();) {
      EdgeTerminal terminal = it.next();

      // TODO(jlewi): We need to get the tags.
      List<CharSequence> tags = old_node.getTagsForEdge(old_strand, terminal);

      if (direction == EdgeDirection.INCOMING) {
        new_node.addIncomingEdgeWithTags(
            new_strand, terminal, tags, ContrailConfig.MAXTHREADREADS);
      } else {
        new_node.addOutgoingEdgeWithTags(
            new_strand, terminal, tags, ContrailConfig.MAXTHREADREADS);
      }
    }
  }

  /**
   * Make a copy of the R5Tags.
   * @param tags
   * @return
   */
  protected static List<R5Tag> copyR5Tags(List<R5Tag> tags) {
    List<R5Tag> new_list = new ArrayList<R5Tag>();
    for (R5Tag tag: tags) {
      R5Tag copy = new R5Tag();
      copy.setTag(tag.getTag());
      copy.setStrand(tag.getStrand());
      copy.setOffset(tag.getOffset());
      new_list.add(copy);
    }
    return new_list;
  }

  /**
   * Reverse a list of R5 tags in place.
   * @param tags
   * @return
   */
  protected static void reverseReads(List<R5Tag> tags, int length) {
    for (R5Tag tag: tags) {
      tag.setStrand(DNAStrandUtil.flip(tag.getStrand()));
      tag.setOffset(length - tag.getOffset() -1);
    }
  }

  /**
   * Datastructure for returning information about the merging of
   * two sequences.
   */
  protected static class MergeInfo {
    // The canonical representation of the merged sequences.
    public Sequence canonical_merged;

    // merged_strand is the strand the merged sequence came from.
    public DNAStrand merged_strand;

    public int src_size;
    public int dest_size;

    // Whether we need to reverse the read tags.
    public boolean src_reverse;
    public int src_shift;
    public boolean dest_reverse;
    public int dest_shift;
  }

  /**
   * Warning: This function potentially modifies the inputs so
   * make copies.
   */
  protected static MergeInfo mergeSequences(
      Sequence canonical_src, Sequence canonical_dest,
      StrandsForEdge strands, int overlap) {
    MergeInfo info = new MergeInfo();

    // Save the original sizes.
    info.src_size = canonical_src.size();
    info.dest_size = canonical_dest.size();

<<<<<<< HEAD
    Sequence src_sequence = DNAUtil.canonicalToDir(
        canonical_src, StrandsUtil.src(strands));

    Sequence dest_sequence = DNAUtil.canonicalToDir(
=======
    Sequence src_sequence = DNAUtil.sequenceToDir(
        canonical_src, StrandsUtil.src(strands));

    Sequence dest_sequence = DNAUtil.sequenceToDir(
>>>>>>> b8fab584
        canonical_dest, StrandsUtil.dest(strands));

    // Check the overlap.
    // TODO(jlewi): We could probably make this comparison more efficient.
    // Copying the data to form new sequences is probably inefficient.
    Sequence src_overlap = src_sequence.subSequence(
        src_sequence.size() - overlap, src_sequence.size());
    Sequence dest_overlap = dest_sequence.subSequence(0, overlap);

    if (!src_overlap.equals(dest_overlap)) {
      throw new RuntimeException(
          "Can't merge nodes. Sequences don't overlap by: " + overlap + " " +
          "bases.");
    }

    // Combine the sequences.
    {
      Sequence merged = src_sequence;
      // Set src_sequence to null because it is no longer valid,
      // because we will modify it.
      src_sequence = null;
      Sequence dest_nonoverlap = dest_sequence.subSequence(
          overlap, dest_sequence.size());
      merged.add(dest_nonoverlap);

      info.merged_strand = DNAUtil.canonicaldir(merged);
      info.canonical_merged = DNAUtil.canonicalseq(merged);
    }

    // Determine whether we need to reverse the reads.
    // We need to reverse the reads if the direction of the merged
    // sequence and the original src_sequence don't match
    // Let A = The strand from the source node.
    // Let B = The strand from the destination node.
    if (info.merged_strand == DNAStrand.FORWARD) {
      // So AB < RC(AB)
      // The fragment from the source node appears first.
      if (StrandsUtil.src(strands) == DNAStrand.FORWARD) {
        // A < RC(A)
        // The src strand is already aligned.
        info.src_reverse = false;
      } else {
        // A > RC(A)
        // We have to reverse the source strand but we don't need to flip it.
        info.src_reverse = true;
      }
      info.src_shift = 0;

      if (StrandsUtil.dest(strands) == DNAStrand.FORWARD) {
        // We don't need to reverse this strand.
        info.dest_reverse = false;
      } else {
        info.dest_reverse = true;
      }
      // We need to shift it by the length of the unique part of the src.
      info.dest_shift = info.src_size - overlap;

    } else {
      // AB > RC(AB).
      // So the canonical representation is: RC(B)RC(A)
      // The strand from the destination node appears at the start
      // of the canonical representation of the merged sequence.
      if (StrandsUtil.src(strands) == DNAStrand.FORWARD) {
        // The reverse complement of the src strand appears
        // at the end of the merged sequence.
        info.src_reverse = true;
      } else {
        info.src_reverse = false;
      }
      info.src_shift = info.dest_size - overlap;

      if (StrandsUtil.dest(strands) == DNAStrand.FORWARD) {
        // We don't need to reverse this strand.
        info.dest_reverse = true;
      } else {
        info.dest_reverse = false;
      }
      // We don't shift it because the destination sequence appears first.
      info.dest_shift = 0;
    }
    return info;
  }

  /**
   * Construct a list of the R5 tags aligned with the merged sequence.
   * @param info
   * @param src_r5tags
   * @param dest_r5tags
   * @return
   */
  protected static List<R5Tag> alignTags(
      MergeInfo info, List<R5Tag> src_r5tags, List<R5Tag> dest_r5tags) {
    // Update the read alignment tags (R5Fields).
    // Make a copy of src tags.
    List<R5Tag> src_tags = copyR5Tags(src_r5tags);
    List<R5Tag> dest_tags = copyR5Tags(dest_r5tags);

    // Reverse the reads if necessary.
    if (info.src_reverse) {
      reverseReads(src_tags, info.src_size);
    }

    if (info.dest_reverse) {
      reverseReads(dest_tags, info.dest_size);
    }

    if (info.src_shift > 0) {
      for (R5Tag tag : src_tags) {
        tag.setOffset(tag.getOffset() + info.src_shift);
      }
    }

    if (info.dest_shift > 0) {
      for (R5Tag tag : dest_tags) {
        tag.setOffset(tag.getOffset() + info.dest_shift);
      }
    }

    src_tags.addAll(dest_tags);
    return src_tags;
  }

  /**
   * Compute the coverage for the result of merging two nodes.
   *
   * The resulting coverage is a weighted average of the source and destination
   * coverages. The weights are typically the length measured in # of Kmers
   * spanning the sequence; as opposed to base pairs. Consequently, the length
   * of a sequence is typically len(sequence) - K + 1, when len(sequence)
   * is the nubmer of pairs pairs.
   * @param src_coverage
   * @param src_coverage_length
   * @param dest_coverage
   * @param dest_coverage_length
   * @return
   */
  protected static float computeCoverage(
      float src_coverage, int src_coverage_length, float dest_coverage,
      int dest_coverage_length) {

    float coverage = (src_coverage * src_coverage_length) +
        (dest_coverage * dest_coverage_length);
    coverage = coverage / (src_coverage_length + dest_coverage_length);
    return coverage;
  }

  /**
   * Container for the result of merging two nodes.
   */
  public static class MergeResult {
    // The merged node.
    public GraphNode node;

    // Which strand the merged sequence corresponds to.
    public DNAStrand strand;
  }

  /**
   * Merge two nodes
   * @param src: The source node
   * @param dest: The destination node
   * @param strands: Which strands the edge from src->dest comes from.
   * @param overlap: The number of bases that should overlap between
   *   the two sequences.
   * @param src_coverage_length: The length to associate with the source
   *   for the purpose of computing the coverage. This is typically the number
   *   of KMers in the source i.e it is len(src) - K + 1.
   * @param dest_coverage_length: The length to associate with the destination
   *   for the purpose of computing the coverage.
   * @return
   * @throws RuntimeException if the nodes can't be merged.
   */
  public static MergeResult mergeNodes(
      GraphNode src, GraphNode dest, StrandsForEdge strands, int overlap,
      int src_coverage_length, int dest_coverage_length) {
    // To merge two nodes we need to
    // 1. Form the combined sequences
    // 2. Update the coverage
    // 3. Remove outgoing edges from src.
    // 4. Remove Incoming edges to dest
    // 5. Add Incoming edges to src
    // 6. Add outgoing edges from dest
<<<<<<< HEAD
    Sequence src_sequence = src.getCanonicalSequence();
    Sequence dest_sequence = dest.getCanonicalSequence();
=======
    Sequence src_sequence = src.getSequence();
    Sequence dest_sequence = dest.getSequence();
>>>>>>> b8fab584
    MergeInfo merge_info = mergeSequences(
        src_sequence, dest_sequence, strands, overlap);

    GraphNode new_node = new GraphNode();
<<<<<<< HEAD
    new_node.setCanonicalSequence(merge_info.canonical_merged);
=======
    new_node.setSequence(merge_info.canonical_merged);
>>>>>>> b8fab584

    // Preserve the edges we need to preserve the incoming/outgoing
    // edges corresponding to the strands but we also need to consider
    // the reverse complement of the strand.
    // Add the incoming edges.
    copyEdgesForStrand(
        new_node, merge_info.merged_strand, src, StrandsUtil.src(strands),
        EdgeDirection.INCOMING);

    // add the outgoing edges.
    copyEdgesForStrand(
        new_node, merge_info.merged_strand, dest, StrandsUtil.dest(strands),
        EdgeDirection.OUTGOING);

    // Now add the incoming and outgoing edges for the reverse complement.
    DNAStrand rc_strand = DNAStrandUtil.flip(merge_info.merged_strand);
    StrandsForEdge rc_edge_strands = StrandsUtil.complement(strands);
    copyEdgesForStrand(
        new_node, rc_strand, dest, StrandsUtil.src(rc_edge_strands),
        EdgeDirection.INCOMING);

    // add the outgoing edges.
    copyEdgesForStrand(
        new_node, rc_strand, src, StrandsUtil.dest(rc_edge_strands),
        EdgeDirection.OUTGOING);

    // Align the tags.
    new_node.getData().setR5Tags(alignTags(
            merge_info, src.getData().getR5Tags(), dest.getData().getR5Tags()));

    // Compute the coverage.
    new_node.getData().setCoverage(computeCoverage(
        src.getCoverage(), src_coverage_length, dest.getCoverage(),
        dest_coverage_length));

    MergeResult result = new MergeResult();
    result.node = new_node;
    result.strand = merge_info.merged_strand;
    return result;
  }

  /**
   * Merge two nodes with a coverage length based on the overlap.
   * @param src: The source node
   * @param dest: The destination node
   * @param strands: Which strands the edge from src->dest comes from.
   * @param overlap: The number of bases that should overlap between
   *   the two sequences.
   * @return
   * @throws RuntimeException if the nodes can't be merged.
   *
   * The coverage lengths for the source and destination are automatically
   * computed as the number of KMers overlapping by K-1 bases would span
   * the source and destination sequences. K = overlap +1.
   */
  public static MergeResult mergeNodes(
      GraphNode src, GraphNode dest, StrandsForEdge strands, int overlap) {
    // Coverage length is how many KMers overlapping by K-1 bases
    // span the sequence where K = overlap + 1
    int K = overlap + 1;
    int src_coverage_length =
<<<<<<< HEAD
        src.getCanonicalSequence().size() - K + 1;
    int dest_coverage_length =
        dest.getCanonicalSequence().size() - K + 1;
=======
        src.getSequence().size() - K + 1;
    int dest_coverage_length =
        dest.getSequence().size() - K + 1;
>>>>>>> b8fab584

      return mergeNodes(
          src, dest, strands, overlap, src_coverage_length,
          dest_coverage_length);
  }
}<|MERGE_RESOLUTION|>--- conflicted
+++ resolved
@@ -111,17 +111,10 @@
     info.src_size = canonical_src.size();
     info.dest_size = canonical_dest.size();
 
-<<<<<<< HEAD
     Sequence src_sequence = DNAUtil.canonicalToDir(
         canonical_src, StrandsUtil.src(strands));
 
     Sequence dest_sequence = DNAUtil.canonicalToDir(
-=======
-    Sequence src_sequence = DNAUtil.sequenceToDir(
-        canonical_src, StrandsUtil.src(strands));
-
-    Sequence dest_sequence = DNAUtil.sequenceToDir(
->>>>>>> b8fab584
         canonical_dest, StrandsUtil.dest(strands));
 
     // Check the overlap.
@@ -304,22 +297,13 @@
     // 4. Remove Incoming edges to dest
     // 5. Add Incoming edges to src
     // 6. Add outgoing edges from dest
-<<<<<<< HEAD
     Sequence src_sequence = src.getCanonicalSequence();
     Sequence dest_sequence = dest.getCanonicalSequence();
-=======
-    Sequence src_sequence = src.getSequence();
-    Sequence dest_sequence = dest.getSequence();
->>>>>>> b8fab584
     MergeInfo merge_info = mergeSequences(
         src_sequence, dest_sequence, strands, overlap);
 
     GraphNode new_node = new GraphNode();
-<<<<<<< HEAD
     new_node.setCanonicalSequence(merge_info.canonical_merged);
-=======
-    new_node.setSequence(merge_info.canonical_merged);
->>>>>>> b8fab584
 
     // Preserve the edges we need to preserve the incoming/outgoing
     // edges corresponding to the strands but we also need to consider
@@ -381,15 +365,9 @@
     // span the sequence where K = overlap + 1
     int K = overlap + 1;
     int src_coverage_length =
-<<<<<<< HEAD
         src.getCanonicalSequence().size() - K + 1;
     int dest_coverage_length =
         dest.getCanonicalSequence().size() - K + 1;
-=======
-        src.getSequence().size() - K + 1;
-    int dest_coverage_length =
-        dest.getSequence().size() - K + 1;
->>>>>>> b8fab584
 
       return mergeNodes(
           src, dest, strands, overlap, src_coverage_length,
