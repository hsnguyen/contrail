--- conflicted
+++ resolved
@@ -336,19 +336,11 @@
     // these edges so that the result is:
     // AB->A => AB->AB
     // RC(AB)->RC(B) => RC(AB)->RC(AB).
-<<<<<<< HEAD
-    if (dest.getEdgeTerminalsSet(
-        StrandsUtil.dest(strands), EdgeDirection.OUTGOING).contains(
-            new EdgeTerminal(src.getNodeId(), StrandsUtil.src(strands)))) {
-      EdgeTerminal srcTerminal = new EdgeTerminal(
-          src.getNodeId(), StrandsUtil.src(strands));
-=======
     EdgeTerminal srcTerminal = new EdgeTerminal(
         src.getNodeId(), StrandsUtil.src(strands));
     if (dest.getEdgeTerminalsSet(
             StrandsUtil.dest(strands), EdgeDirection.OUTGOING).contains(
                 srcTerminal)) {
->>>>>>> 602c8d44
       EdgeTerminal destTerminal = new EdgeTerminal(
           dest.getNodeId(), StrandsUtil.dest(strands));
 
