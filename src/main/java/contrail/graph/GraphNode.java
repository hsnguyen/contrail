--- conflicted
+++ resolved
@@ -436,11 +436,7 @@
    * Add the neighbor to this node.
    *
    * The node steals the reference to neighbor data so the caller shouldn't
-<<<<<<< HEAD
-   * modify the nieghbor data.
-=======
    * modify the neighbor data.
->>>>>>> 1a405312
    *
    * Warning. This function should only be used if you know what you are doing.
    * In general you should  use addIncomingEdge/addOutgoingEdge to add eges
@@ -460,17 +456,10 @@
     // Minimal validation, check that fields aren't null so that we can
     // serialize it.
     if (neighbor.getNodeId() == null) {
-<<<<<<< HEAD
-      throw new RuntimeException("nieghbor has null fields");
-    }
-    if (neighbor.getEdges() == null) {
-      throw new RuntimeException("nieghbor has null fields");
-=======
       throw new RuntimeException("neighbor has null fields");
     }
     if (neighbor.getEdges() == null) {
       throw new RuntimeException("neighbor has null fields");
->>>>>>> 1a405312
     }
     for (EdgeData edgeData : neighbor.getEdges()) {
       if (edgeData.getStrands() == null) {
@@ -560,11 +549,7 @@
    * Find the strand of node that has an edge to terminal.
    *
    * This function is deprecated because it improperly assumes each node
-<<<<<<< HEAD
-   * cane have only one strand could be connected to a given edge terminal.
-=======
-   * cane haveonly one strand could be connected to a given edge terminal.
->>>>>>> 1a405312
+   * can have only one strand could be connected to a given edge terminal.
    * However, there are cases such as palindromes where this may not be true.
    * If this assumption is not true we raise an exception. The correct thing to
    * do is use getEdgeTerminalsSet and then check if each strand contains
