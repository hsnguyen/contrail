package contrail.graph;

import java.nio.ByteBuffer;
import java.util.ArrayList;
import java.util.Arrays;
import java.util.Collection;
import java.util.Collections;
import java.util.Comparator;
import java.util.HashMap;
import java.util.HashSet;
import java.util.Iterator;
import java.util.List;
import java.util.Set;

import org.apache.avro.specific.SpecificData;

import contrail.sequences.CompressedSequence;
import contrail.sequences.DNAAlphabetFactory;
import contrail.sequences.DNAStrand;
import contrail.sequences.DNAStrandUtil;
import contrail.sequences.DNAUtil;
import contrail.sequences.KMerReadTag;
import contrail.sequences.Sequence;
import contrail.sequences.StrandsForEdge;
import contrail.sequences.StrandsUtil;

/**
 * Wrapper class for accessing modifying the GraphNodeData structure.
 *
 * This class is used to represent the output of BuildGraphAvro.
 * The class represents a node (KMer) in the graph and all outgoing
 * edges from that sequence
 */
public class GraphNode {

  private GraphNodeData data;

  /**
   * Class is a container for all the derived data for the node that
   * we want to avoid recomputing each time it is accessed.
   */
  protected static class DerivedData {
    private final GraphNodeData data;


    // Whether we have created the edge lists.
    private boolean lists_created;

    // Store list of edge terminals for the specified strand in the given
    // direction these lists are immutable so that we can safely return
    // references to the caller.

    // For each strand we store a list of outgoing and incoming edges.
    // TODO(jlewi): We should consider using HashSet's so that lookups
    // for a particular terminal will be fast.
    // Lists, however, provide better guarantees for iterating over the
    // elements.
    private List<EdgeTerminal> f_outgoing_edges;
    private List<EdgeTerminal> r_outgoing_edges;
    private List<EdgeTerminal> f_incoming_edges;
    private List<EdgeTerminal> r_incoming_edges;

    private Set<EdgeTerminal> fOutgoingEdgeSet;
    private Set<EdgeTerminal> rOutgoingEdgeSet;
    private Set<EdgeTerminal> fIncomingEdgeSet;
    private Set<EdgeTerminal> rIncomingEdgeSet;

    // For each strand we store a hash map which maps an EdgeTerminal
    // to a list of the read tags that gave rise to that edge.
    private HashMap<EdgeTerminal, List<CharSequence>> f_edge_tags_map;
    private HashMap<EdgeTerminal, List<CharSequence>> r_edge_tags_map;

    private HashSet<String> neighborIds;

    private boolean isPalindrome;

    public DerivedData(GraphNodeData data) {
      this.data = data;
      lists_created = false;
    }

    /**
     * This hash map maps the enum StrandsForEdge to a list of strings
     * which are the node ids for the neighbors.
     * If there are no ids for this value of StrandsForEdge the list is
     * empty (not null);
     */
    private HashMap<StrandsForEdge, List<CharSequence>>
    strands_to_neighbors;


    // TODO(jlewi): Would it be better to use sorted sets for fast lookups?
    private void createEdgeLists() {
      lists_created = true;

      strands_to_neighbors =
          new HashMap<StrandsForEdge, List<CharSequence>> ();
      // Initialize the lists.
      strands_to_neighbors.put(
          StrandsForEdge.FF, new ArrayList<CharSequence> ());
      strands_to_neighbors.put(
          StrandsForEdge.FR, new ArrayList<CharSequence> ());
      strands_to_neighbors.put(
          StrandsForEdge.RF, new ArrayList<CharSequence> ());
      strands_to_neighbors.put(
          StrandsForEdge.RR, new ArrayList<CharSequence> ());

      f_outgoing_edges = new ArrayList<EdgeTerminal>();
      r_outgoing_edges = new ArrayList<EdgeTerminal>();

      f_edge_tags_map = new HashMap<EdgeTerminal, List<CharSequence>>();
      r_edge_tags_map = new HashMap<EdgeTerminal, List<CharSequence>>();

      NeighborData dest_node;
      List<CharSequence> id_list;

      // Loop over the destination nodes.
      for (Iterator<NeighborData> it = data.getNeighbors().iterator();
          it.hasNext();) {
        dest_node = it.next();
        List<EdgeData> list_link_dirs = dest_node.getEdges();
        if (list_link_dirs == null) {
          throw new RuntimeException(
              "The list of StrandsForEdge is null for destination:" +
                  dest_node.getNodeId() +
              " this should not happen.");
        }
        for (Iterator<EdgeData> edge_it =
            dest_node.getEdges().iterator();
            edge_it.hasNext();) {
          EdgeData edge_data = edge_it.next();
          StrandsForEdge strands = edge_data.getStrands();
          id_list = strands_to_neighbors.get(strands);
          id_list.add(dest_node.getNodeId());

          EdgeTerminal terminal =
              new EdgeTerminal(dest_node.getNodeId().toString(),
                  StrandsUtil.dest(strands));

          // Create an immutable list out of the read tags.
          List<CharSequence> immutable_tags =
              Collections.unmodifiableList(edge_data.getReadTags());
          if (StrandsUtil.src(strands) == DNAStrand.FORWARD) {
            f_outgoing_edges.add(terminal);
            f_edge_tags_map.put(terminal, immutable_tags);
          } else {
            r_outgoing_edges.add(terminal);
            r_edge_tags_map.put(terminal, immutable_tags);
          }

        }
      }

      // We can construct the incoming edges as follows,
      // An edge x->y implies an edge RC(y)->RC(X) where RC is the reverse
      // complement. Thus the edge  w->x implies an edge RC(X) -> RC(W)
      // So to get the incoming edges for x we look at outgoing edges
      // RC(x) and then flip the direction of the destination.
      f_incoming_edges = new ArrayList<EdgeTerminal>();
      for (Iterator<EdgeTerminal> it = r_outgoing_edges.iterator();
          it.hasNext();) {
        EdgeTerminal terminal = it.next();
        f_incoming_edges.add(new EdgeTerminal(
            terminal.nodeId, DNAStrandUtil.flip(terminal.strand)));
      }

      r_incoming_edges = new ArrayList<EdgeTerminal>();
      for (Iterator<EdgeTerminal> it = f_outgoing_edges.iterator();
          it.hasNext();) {
        EdgeTerminal terminal = it.next();
        r_incoming_edges.add(new EdgeTerminal(
            terminal.nodeId, DNAStrandUtil.flip(terminal.strand)));
      }

      // Convert the lists to immutable lists.
      f_outgoing_edges = Collections.unmodifiableList(f_outgoing_edges);
      r_outgoing_edges = Collections.unmodifiableList(r_outgoing_edges);
      f_incoming_edges = Collections.unmodifiableList(f_incoming_edges);
      r_incoming_edges = Collections.unmodifiableList(r_incoming_edges);

      for (StrandsForEdge strands : StrandsForEdge.values()) {
        id_list = Collections.unmodifiableList(
            strands_to_neighbors.get(strands));
        strands_to_neighbors.put(strands, id_list);
      }

      // TODO(jlewi): Should we create a separate function for creating the
      // hash sets so we don't have to create them if all we want is the
      // list versions and vice versa.
      fOutgoingEdgeSet = Collections.unmodifiableSet(f_edge_tags_map.keySet());
      rOutgoingEdgeSet = Collections.unmodifiableSet(r_edge_tags_map.keySet());
      fIncomingEdgeSet = new HashSet<EdgeTerminal>();
      rIncomingEdgeSet = new HashSet<EdgeTerminal>();
      fIncomingEdgeSet.addAll(f_incoming_edges);
      rIncomingEdgeSet.addAll(r_incoming_edges);
      fIncomingEdgeSet = Collections.unmodifiableSet(fIncomingEdgeSet);
      rIncomingEdgeSet = Collections.unmodifiableSet(rIncomingEdgeSet);
    }

    public List<CharSequence> getNeighborsForStrands(StrandsForEdge strands) {
      if (!lists_created) {
        createEdgeLists();
      }
      return strands_to_neighbors.get(strands);
    }

    /**
     * Returns an immutable list of the terminals for outgoing or incoming edges.
     * @param strand: Which strand in this node to consider.
     * @param direction: Direction of the edge to consider.
     */
    public List<EdgeTerminal>  getEdgeTerminals(
        DNAStrand strand, EdgeDirection direction) {
      if (!lists_created) {
        createEdgeLists();
      }
      List<EdgeTerminal> terminals;
      if (strand == DNAStrand.FORWARD) {
        if (direction == EdgeDirection.OUTGOING) {
          terminals = f_outgoing_edges;
        } else {
          terminals = f_incoming_edges;
        }
      } else {
        if (direction == EdgeDirection.OUTGOING) {
          terminals = r_outgoing_edges;
        } else {
          terminals = r_incoming_edges;
        }
      }
      return terminals;
    }

    /**
     * Returns an immutable set of the terminals for outgoing or incoming edges.
     * @param strand: Which strand in this node to consider.
     * @param direction: Direction of the edge to consider.
     */
    public Set<EdgeTerminal>  getEdgeTerminalsSet(
        DNAStrand strand, EdgeDirection direction) {
      if (!lists_created) {
        createEdgeLists();
      }
      Set<EdgeTerminal> terminals;
      if (strand == DNAStrand.FORWARD) {
        if (direction == EdgeDirection.OUTGOING) {
          terminals = fOutgoingEdgeSet;
        } else {
          terminals = fIncomingEdgeSet;
        }
      } else {
        if (direction == EdgeDirection.OUTGOING) {
          terminals = rOutgoingEdgeSet;
        } else {
          terminals = rIncomingEdgeSet;
        }
      }
      return terminals;
    }

    /**
     * Returns an unmodifiable view of all of the tags for which this terminal
     * came from.
     * @param strand: Which strand of this node to get the tags for.
     * @param terminal: The other end of the edge for which we want the tags.
     * @return: An unmodifiable list of the tags for these edges.
     */
    public List<CharSequence> getTagsForEdge(
        DNAStrand strand, EdgeTerminal terminal) {
      if (!lists_created) {
        createEdgeLists();
      }

      if (strand == DNAStrand.FORWARD) {
        return f_edge_tags_map.get(terminal);
      } else {
        return r_edge_tags_map.get(terminal);
      }
    }

    /**
     * Clear any precomputed data. This function needs to be called
     * whenever the graph changes so that we don't return stale data;
     */
    public void clear() {
      // TODO(jlewi): We should probably just clear the lists rather than
      // setting them to null so as to avoid the cost of recreating the objects.
      lists_created = false;
      f_outgoing_edges = null;
      r_outgoing_edges = null;
      f_incoming_edges = null;
      r_incoming_edges = null;
      strands_to_neighbors = null;
      f_edge_tags_map = null;
      r_edge_tags_map = null;
      fOutgoingEdgeSet = null;
      rOutgoingEdgeSet = null;
      fIncomingEdgeSet = null;
      rIncomingEdgeSet = null;
      neighborIds = null;
    }

    /**
     * Return a modifiable set of the ids for the neighbors.
     *
     * We return a modifiable list of the neighborids so that GraphNodeData
     * can modify it; e.g in addNeighbor.
     *
     * @return
     */
    public HashSet<String> getNeighborIds() {
      if (neighborIds == null) {
        neighborIds = new HashSet<String>();
        for (NeighborData neighbor : this.data.getNeighbors()) {
          neighborIds.add(neighbor.getNodeId().toString());
        }
      }
      return neighborIds;
    }

    public void setNeighborIds(HashSet<String> idSet) {
      neighborIds = idSet;
    }

    public boolean isPalindrome() {
      Sequence sequence = new Sequence(DNAAlphabetFactory.create());
      sequence.readCompressedSequence(data.getSequence());
      return DNAUtil.isPalindrome(sequence);
    }
  }

  protected DerivedData derived_data;

  private NodeDiff lastDiff = null;

  /**
   * Enumeration is used to provide additional information when comparing two nodes.
   */
  public enum NodeDiff {
    NONE, // Nodes are the same
    KMERTAG,
    NODEID,
    COVERAGE,
    NEIGHBORS,
    R5TAGS,
    SEQUENCE, EDGETERMINALS, EDGETAGS,
  }

  /**
   * Construct a new object with a new GraphNodeData to store the data.
   */
  public GraphNode() {
    data = new GraphNodeData();
    derived_data = new DerivedData(data);
    // Make sure its initialized to empty values.
    clear();
  }

  /**
   * Construct a new node with a reference to the passed in data.
   */
  public GraphNode(GraphNodeData graph_data) {
    data = graph_data;
    derived_data = new DerivedData(data);
  }


  /**
   * Clears the data and ensures all fields are initialized to empty values.
   */
  public void clear() {
    // Initialize any member variables so that if we serialize this instance of
    // GraphNodeData we don't have null members which causes exceptions.
    data.setR5Tags(new ArrayList<R5Tag>());
    data.setNeighbors(new ArrayList<NeighborData>());
    data.setNodeId("");

    GraphNodeKMerTag tag = new GraphNodeKMerTag();
    tag.setReadTag("");
    tag.setChunk(0);
    data.setMertag(tag);

    // Clear derived data.
    derived_data.clear();
  }

  /**
   * Make a copy of the object.
   */
  @Override
  public GraphNode clone() {
    // TODO(jlewi): The preferred way to make copies of avro records is
    // GraphNodeData data = GraphNodeData.newBuilder(value).build();
    // Unfortunately, there are a couple issues with avro that prevent this code
    // from working fully and necessitate some gymnastics.
    // 1. build is decorated with @override but overrides a method defined in
    //    an interface and not a class. This appears to be allowed in java 1.7
    //    but causes the following runtime error in earlier versions:
    // The method build() of type GraphNodeData.Builder must override a superclass method
    // see http://stackoverflow.com/questions/2335655/why-is-javac-failing-on-override-annotation
    //
    //    as a workaround we use SpecificData.deepCopy
    // 2. When build copies a ByteBuffer it tries to read all of the bytes
    //    in the buffer (i.e. capacity) instead of respecting limit.
    //    this causes an underflow exception.
    //
    //    To work around this issue with the bytebuffer we handle the
    //    compressed sequence separately. So we set the field to null
    //    during the copy and then reset it and manually copy it.
    //
    //    See https://issues.apache.org/jira/browse/AVRO-1045
    //    Should be fixed in Avro 1.7.0
    //
    // 3. The Builder API in avro has some inefficiencies see:
    //    https://issues.apache.org/jira/browse/AVRO-985
    //    https://issues.apache.org/jira/browse/AVRO-989
    //
    //    We should see whether we are affected by these issues. In several
    //    stages, e.g QuickMerge, we will make copies of all nodes so
    //    making the copy efficient will be a big win.
    //
    // We can work around all these issues by implementing our own copy method.
    CompressedSequence sequence = data.getSequence();
    data.setSequence(null);

    GraphNodeData copy = SpecificData.get().deepCopy(data.getSchema(), data);

    CompressedSequence sequence_copy = new CompressedSequence();
    copy.setSequence(sequence_copy);
    sequence_copy.setLength(sequence.getLength());

    ByteBuffer source_buffer = sequence.getDna();
    byte[] buffer = Arrays.copyOf(
        sequence.getDna().array(), sequence.getDna().array().length);
    sequence_copy.setDna(ByteBuffer.wrap(
        buffer, 0, source_buffer.limit()));

    // Reset the sequence.
    data.setSequence(sequence);
    return new GraphNode(copy);
  }
  /**
   * Add information about a destination KMer which came from the start of a read.
   *
   * If the destination KMer came from the start of a read, then the edge
   * Source KMer->Destination KMer edge allows us to connect the two reads.
   *
   * @param tag - String identifying the read from where the destination KMer came
   *              from.
   * @param offset - 0 if isRC is false, K-1 otherwise.
   * @param strand - The strand that is aligned with the start of the read.
   * @param maxR5 - Maximum number of r5 tags to store.
   */
  public void addR5(KMerReadTag tag, int offset, DNAStrand strand, int maxR5)
  {

    if (data.r5_tags.size() < maxR5)
    {
      R5Tag val = new R5Tag();

      val.tag = tag.toString();
      val.offset = offset;
      val.setStrand(strand);
      data.r5_tags.add(val);
    }
  }

  /**
   * Add the neighbor to this node.
   *
   * The node steals the reference to neighbor data so the caller shouldn't
   * modify the neighbor data.
   *
   * Warning. This function should only be used if you know what you are doing.
   * In general you should  use addIncomingEdge/addOutgoingEdge to add eges
   * to the node.
   *
   * @param neighbor
   */
  public void addNeighbor(NeighborData neighbor) {
    // Ensure the node doesn't already have a neighbor for this node.
    if (this.derived_data.getNeighborIds().contains(
          neighbor.getNodeId().toString())) {
      throw new RuntimeException(String.format(
          "Tried to add neighbor %s to node %s but neighbor already exists.",
          neighbor.getNodeId(), getNodeId()));
    }

    // Minimal validation, check that fields aren't null so that we can
    // serialize it.
    if (neighbor.getNodeId() == null) {
      throw new RuntimeException("neighbor has null fields");
    }
    if (neighbor.getEdges() == null) {
      throw new RuntimeException("neighbor has null fields");
    }
    for (EdgeData edgeData : neighbor.getEdges()) {
      if (edgeData.getStrands() == null) {
        throw new RuntimeException("edgeData has null fields");
      }
      if (edgeData.getReadTags() == null) {
        throw new RuntimeException("edgeData has null fields");
      }
    }
    // Make a copy of the neighborIds.
    HashSet<String> neighborIds = this.derived_data.getNeighborIds();
    neighborIds.add(neighbor.getNodeId().toString());
    this.derived_data.clear();
    this.derived_data.setNeighborIds(neighborIds);
    this.data.getNeighbors().add(neighbor);
  }

  /**
   * Set the mertag based on the read tag for a KMer.
   * @param mertag
   */
  public void setMertag(KMerReadTag mertag) {
    // TODO(jlewi): Do we really need this method?
    GraphNodeKMerTag tag = new GraphNodeKMerTag();
    tag.setReadTag(mertag.read_id);
    tag.setChunk(mertag.chunk);
    data.setMertag(tag);
  }

  public void setCoverage(float cov) {
    data.setCoverage(cov);
  }

  /**
   * Set the canonical sequence represented by this node.
   * @param seq
   */
  public void setSequence(Sequence seq) {
    CompressedSequence compressed = new CompressedSequence();
    compressed.setDna(ByteBuffer.wrap(seq.toPackedBytes(), 0, seq.numPackedBytes()));
    compressed.setLength(seq.size());
    data.setSequence(compressed);
  }

  /**
   * @param seq
   */
  public void setSequence(ByteBuffer seq, int length) {
    CompressedSequence compressed = new CompressedSequence();
    compressed.setDna(seq);
    compressed.setLength(length);
    data.setSequence(compressed);
  }

  /**
   * Return a reference to the GraphNodeData object storing all the data.
   * @return
   */
  public GraphNodeData getData() {
    return data;
  }

  /**
   * Find the instance of NeighborData for the specified nodeId.
   * @param: nodeId
   * @return The instance if found or null otherwise.
   *
   * TODO(jlewi): We could probably speed this up by creating a hash map for
   * the destination nodeIds. This function should probably go in
   * derived_data.
   */
  private NeighborData findNeighbor(String nodeId) {
    if (data.getNeighbors() == null) {
      return null;
    }
    for (Iterator<NeighborData> it_dest_node = data.getNeighbors().iterator();
        it_dest_node.hasNext();) {
      NeighborData dest = it_dest_node.next();
      if (dest.getNodeId().toString().equals(nodeId)) {
        return dest;
      }
    }
    return null;
  }

  /**
   * Find the strand of node that has an edge to terminal.
   *
   * This function is deprecated because it improperly assumes each node
   * can have only one strand connected to a given edge terminal.
   * However, there are cases such as palindromes where this may not be true.
   * If this assumption is not true we raise an exception. The correct thing to
   * do is use findStrandsWithEdgeToTerminal.
   *
   * @param terminal: The terminal to find the edge to.
   * @param direction: The direction for the edge.
   * @returns The strand or null if no edge exists.
   */
  @Deprecated
  public DNAStrand findStrandWithEdgeToTerminal(
      EdgeTerminal terminal, EdgeDirection direction) {
    Set<DNAStrand> strands = findStrandsWithEdgeToTerminal(terminal, direction);
    if (strands.size() > 1) {
      throw new RuntimeException(
          "The forward and reverse strand both have edges to the terminal " +
          "the function findStrandWithEdgeTerminal erroneously assumes that " +
          "only one strand has an edge to the terminal.");
    }

    if (strands.size() == 1) {
      return strands.iterator().next();
    }
    return null;
  }

  /**
   * Find the strands of this node that have an edge to terminal.
   *
   * @param terminal: The terminal to find the edge to.
   * @param direction: The direction for the edge.
   * @returns The strand or null if no edge exists.
   */
  public Set<DNAStrand> findStrandsWithEdgeToTerminal(
      EdgeTerminal terminal, EdgeDirection direction) {
    HashSet<DNAStrand> strands = new HashSet<DNAStrand>();
    for (DNAStrand strand : DNAStrand.values()) {
      if (this.getEdgeTerminalsSet(strand, direction).contains(terminal)) {
        strands.add(strand);
      }
    }
    return strands;
  }

  /**
   * Find the strands for an edge in the supplied direction to the other
   * node
   *
   * @param otherNode
   * @return
   */
  public Set<StrandsForEdge> findStrandsForEdge(
      String otherNode, EdgeDirection direction) {
    HashSet<StrandsForEdge> strands = new HashSet<StrandsForEdge>();

    for (DNAStrand thisStrand : DNAStrand.values()) {
      for (DNAStrand otherStrand : DNAStrand.values()) {
        EdgeTerminal destTerminal = new EdgeTerminal(otherNode, otherStrand);

        if (this.getEdgeTerminalsSet(thisStrand, direction).contains(destTerminal)) {
          StrandsForEdge s = null;
          if (direction == EdgeDirection.OUTGOING) {
            s = StrandsUtil.form(thisStrand, otherStrand);
          } else {
            s = StrandsUtil.form(otherStrand, thisStrand);
          }
          strands.add(s);
        }
      }
    }
    return strands;
  }

  /**
   * Add an outgoing edge to this node.
   * @param strand: Which strand to add the edge to.
   * @param dest: The destination
   * @param tags: (Optional): List of strings identifying the reads where this
   *   edge came from.
   * @param MAXTHREADREADS: The tag will only be recorded if we have fewer
   *   than this number of tags associated with this read.
   */
  public void addOutgoingEdgeWithTags(DNAStrand strand, EdgeTerminal dest,
      Collection<? extends CharSequence> tags,
      long MAXTHREADREADS) {
    // Clear the derived data.
    this.derived_data.clear();
    NeighborData dest_node = findNeighbor(dest.nodeId);

    if (dest_node == null) {
      dest_node = new NeighborData();
      dest_node.setNodeId(dest.nodeId);
      List<NeighborData> neighbors = data.getNeighbors();
      if (neighbors == null) {
        neighbors = new ArrayList<NeighborData>();
        data.setNeighbors(neighbors);
      }
      neighbors.add(dest_node);
    }

    if (isPalindrome()) {
      // Since its a palindrome we use the convention of always using the
      // forward strand.
      strand = DNAStrand.FORWARD;
    }

    List<EdgeData> list_edge_strands = dest_node.getEdges();
    if (list_edge_strands == null) {
      list_edge_strands = new ArrayList<EdgeData> ();
      dest_node.setEdges(list_edge_strands);
    }

    StrandsForEdge strands = StrandsUtil.form(strand, dest.strand);
    EdgeData edge = findEdgeDataForStrands(
        dest_node, strands);

    if (edge == null) {
      edge = new EdgeData();
      list_edge_strands.add(edge);
      edge.setStrands(strands);
      edge.setReadTags(new ArrayList<CharSequence>());
    }

    if (tags != null) {
      if (edge.getReadTags().size() < MAXTHREADREADS){
        List<CharSequence> edge_tags = edge.getReadTags();
        long max_insert = MAXTHREADREADS - edge.getReadTags().size();
        long num_to_insert = max_insert > tags.size() ? tags.size() :
          max_insert;
        Iterator<? extends CharSequence> tagIterator = tags.iterator();
        for (int i = 0 ; i < num_to_insert; i++) {
          edge_tags.add(tagIterator.next());
        }
      }
    }
  }

  /**
   * Add an outgoing edge to this node.
   * @param strand: Which strand to add the edge to.
   * @param dest: The destination
   * @param tag: (Optional): String identifying the read where this edge
   *   came from.
   * @param MAXTHREADREADS: The tag will only be recorded if we have fewer
   *   than this number of tags associated with this read.
   */
  public void addOutgoingEdge(DNAStrand strand, EdgeTerminal dest, String tag,
      long MAXTHREADREADS) {
    List<CharSequence> tags = new ArrayList<CharSequence>();
    tags.add(tag);
    addOutgoingEdgeWithTags(strand, dest, tags, MAXTHREADREADS);
  }

  /**
   * Add an outgoing edge to this node.
   * @param strand: Which strand to add the edge to.
   * @param dest: The destination
   */
  public void addOutgoingEdge(DNAStrand strand, EdgeTerminal dest) {
    addOutgoingEdgeWithTags(strand, dest, null, 0);
  }

  /**
   * Add an incoming edge to this node.
   * @param strand: Which strand to add the edge to.
   * @param src: The destination
   * @param tags: (Optional): List of strings identifying the reads where this
   *   edge came from.
   * @param MAXTHREADREADS: The tag will only be recorded if we have fewer
   *   than this number of tags associated with this read.
   */
  public void addIncomingEdgeWithTags(DNAStrand strand, EdgeTerminal src,
      Collection<? extends CharSequence> tags,
      long MAXTHREADREADS) {
    // Let this node be X.
    // Then edge Y->X implies edge RC(x)->RC(y).
    // So we add RC(x)->RC(y) to this node.
    EdgeTerminal dest = new EdgeTerminal(
        src.nodeId, DNAStrandUtil.flip(src.strand));
    addOutgoingEdgeWithTags(
        DNAStrandUtil.flip(strand), dest, tags, MAXTHREADREADS);
  }

  /**
   * Add an incoming edge to this node.
   * @param strand: Which strand to add the edge to.
   * @param src: The source terminal
   */
  public void addIncomingEdge(DNAStrand strand, EdgeTerminal src) {
    // Let this node be X.
    // Then edge Y->X implies edge RC(x)->RC(y).
    // So we add RC(x)->RC(y) to this node.
    EdgeTerminal dest = new EdgeTerminal(
        src.nodeId, DNAStrandUtil.flip(src.strand));
    addOutgoingEdge(DNAStrandUtil.flip(strand), dest);
  }

  /**
   * Find the edge instances inside NeighborData for the given strands.
   *
   * @param canonical_sequence
   * @return The instance if found or null otherwise.
   *
   * TODO(jlewi): We could probably speed this up by creating a hash map for the
   * destination sequences.
   */
  private EdgeData findEdgeDataForStrands(NeighborData node,
      StrandsForEdge strands) {
    if (node.getEdges() == null) {
      return null;
    }

    for (Iterator<EdgeData> it = node.getEdges().iterator();
        it.hasNext();) {
      EdgeData edge_info = it.next();
      if (edge_info.getStrands() == strands) {
        return edge_info;
      }
    }
    return null;
  }

  /**
   * Set the data manipulated by this node.
   */
  public void setData(GraphNodeData data) {
    this.data = data;
    // Clear the derived data
    this.derived_data = new DerivedData(data);
  }

  /**
   * Compute the degree for this node.
   * in a particular direction
   **/
  public int degree(DNAStrand strand, EdgeDirection direction)  {
    return getEdgeTerminals(strand, direction).size();
  }

  /**
   * Compute the degree for this node.
   *
   * The degree is the number of outgoing edges from this node when the kmer
   * sequence represented by this node is read in direction dir.
   *
   * @param strand - Which strand to consider.
   * @return
   * TODO(jlewi): Add a unittest.
   */
  public int degree(DNAStrand strand) {
    int retval = 0;

    StrandsForEdge fd = StrandsUtil.form(strand, DNAStrand.FORWARD);
    retval += this.derived_data.getNeighborsForStrands(fd).size();

    StrandsForEdge rd = StrandsUtil.form(strand, DNAStrand.REVERSE);
    retval += this.derived_data.getNeighborsForStrands(rd).size();

    return retval;
  }

  /**
   * Return true if two nodes are equal.
   *
   * @param other
   * @return
   */
  @Override
  public boolean equals(Object otherObject) {
    lastDiff = null;
    if (!(otherObject instanceof GraphNode)) {
      throw new RuntimeException(
          "Can only compare GraphNode's to other GraphNode's");
    }
    GraphNode other = (GraphNode) otherObject;

    // We can't simply compare the values of GraphNodeData because two
    // GraphNodeData's won't be equal if they have the same edges but in
    // different order in the lists.
    if (!this.getNodeId().equals(other.getNodeId())) {
      lastDiff = NodeDiff.NODEID;
      return false;
    }
    if (this.getCoverage() != other.getCoverage()) {
      lastDiff = NodeDiff.COVERAGE;
      return false;
    }

    if (!this.getSequence().equals(other.getSequence())) {
      lastDiff = NodeDiff.SEQUENCE;
      return false;
    }

    if (!R5TagUtil.listsAreEqual(
          this.data.getR5Tags(), other.data.getR5Tags())) {
      lastDiff = NodeDiff.R5TAGS;
      return false;
    }

    // Check edges.
    if (!this.getNeighborIds().equals(other.getNeighborIds())) {
      lastDiff = NodeDiff.NEIGHBORS;
      return false;
    }
    for (DNAStrand strand : DNAStrand.values()) {
      if (!this.getEdgeTerminalsSet(strand, EdgeDirection.OUTGOING).equals(
            other.getEdgeTerminalsSet(strand, EdgeDirection.OUTGOING))) {
        lastDiff = NodeDiff.EDGETERMINALS;
        return false;
      }
    }

    // Check the read tags associated with each edge.
    HashSet<String> thisSet = new HashSet<String> ();
    HashSet<String> otherSet = new HashSet<String> ();
    for (DNAStrand strand : DNAStrand.values()) {
      List<EdgeTerminal> terminals =
          this.getEdgeTerminals(strand, EdgeDirection.OUTGOING);
      for (EdgeTerminal terminal : terminals ) {
        List<CharSequence> thisTags = this.getTagsForEdge(strand, terminal);
        List<CharSequence> otherTags = other.getTagsForEdge(strand, terminal);
        if (thisTags.size() != otherTags.size()) {
          lastDiff = NodeDiff.EDGETAGS;
          return false;
        }
        thisSet.clear();
        otherSet.clear();
        for (CharSequence tag : thisTags) {
          thisSet.add(tag.toString());
        }
        for (CharSequence tag : otherTags) {
          otherSet.add(tag.toString());
        }
        if (!thisSet.equals(otherSet)) {
          lastDiff = NodeDiff.EDGETAGS;
          return false;
        }
      }
    }

    // Check the KMerReadTag
    GraphNodeKMerTag thisMerTag = this.data.getMertag();
    GraphNodeKMerTag otherMerTag = other.data.getMertag();

    if (!thisMerTag.equals(otherMerTag)) {
      lastDiff = NodeDiff.KMERTAG;
      return false;
    }

    lastDiff = NodeDiff.NONE;
    return true;
  }

  public String getNodeId() {
    return data.getNodeId().toString();
  }

  public void setNodeId(String nodeid) {
    String oldId = getNodeId();
    data.setNodeId(nodeid);

    // If the node has any edges to itself then we need to update those
    // edges as well.
    if (this.getNeighborIds().contains(oldId)) {
      for (NeighborData neighbor : data.getNeighbors()) {
        if (neighbor.getNodeId().toString().equals(oldId)) {
          neighbor.setNodeId(nodeid);
          break;
        }
      }
      this.derived_data.clear();
    }
  }

  /**
   * Check if two nodes are equal and if not return information about where the functions differed.
   *
   * This function is primarily useful for debugging and unittests.
   * @param other
   * @return
   */
  public NodeDiff equalsWithInfo(GraphNode other) {
    if (equals(other)) {
      return NodeDiff.NONE;
    }
    return lastDiff;
  }

  /**
   * Return a list of the canonical compressed sequences for the specific
   * link direction;
   *
   * @param link_dir: Two letter string representing the canonical direction
   *   for the source and destination sequences.
   * @return: List of the CompressedSequences for the canonical
   *   represention for the destination KMer.
   */
  public List<CompressedSequence> getCanonicalEdgeData(String key) {
    throw new RuntimeException("Need to implement this method");
  }

  /**
   * Return the tail information for this node. If this node has out degree
   * 1 then its tail is the node we are connected to.
   *
   * @param strand - Which strand of DNA to consider the tail information for.
   * @param tail_dir - The direction of the tail. Outgoing means follow
   *                   the outgoing edges. Incoming means follow the incoming
   *                   edges.
   * @return - An instance of Tailinfo. ID is set to the
   *  representation of the destination node,
   *   dist is initialized to 1, and dir is the direction coresponding to the
   *   destination node.
   *
   * TODO(jlewi): Add a unittest.
   * TODO(jlewi): Clean up the docstring once the code is finalized.
   */
  public TailData getTail(DNAStrand dir, EdgeDirection tail_dir)
  {

    TailData ti = new TailData();
    ti.dist = 1;
    ti.direction = tail_dir;


    List<EdgeTerminal> terminals = getEdgeTerminals(dir, tail_dir);
    if (terminals.size() != 1) {
      // No tail because degree isn't 1.
      return null;
    }
    ti.terminal = terminals.get(0);
    return ti;
  }

  /**
   * Return true if the node forms a cycle with itself.
   *
   * A self cycle is the graph X->X.
   * X->R(X) is not a self cycle but a chain.
   *
   * @return
   */
  public boolean hasSelfCycle() {
    Set<EdgeTerminal> terminals = getEdgeTerminalsSet(
        DNAStrand.FORWARD, EdgeDirection.OUTGOING);
    return terminals.contains(new EdgeTerminal(getNodeId(), DNAStrand.FORWARD));
  }

  /**
   * Returns true if the forward and reverse strands are connected.
   *
   * The strands are connected if we have the graph X->R(X) or R(X)->X.
   * The graph X->X will return false. Use hasSelfCycle to detect X->X.
   */
  public boolean hasConnectedStrands() {
    // We need to check both strands.
    for (DNAStrand strand : DNAStrand.values()) {
      Set<EdgeTerminal> terminals = getEdgeTerminalsSet(
          strand, EdgeDirection.OUTGOING);
      EdgeTerminal other = new EdgeTerminal(
          getNodeId(), DNAStrandUtil.flip(strand));
      if (terminals.contains(other)) {
        return true;
      }
    }
    return false;
  }

  /**
   * Return an unmodifiable view of the ids of all neighbors.
   */
  public Set<String> getNeighborIds() {
    return Collections.unmodifiableSet(this.derived_data.getNeighborIds());
  }

  /**
   * Return a list of the node ids for neighbors with edges corresponding
   * to the given strands.
   * @param link_dir
   * @return
   */
  public List<CharSequence> getNeighborsForStrands(StrandsForEdge strands) {
    return derived_data.getNeighborsForStrands(strands);
  }

  /**
   * A partial string representation that is primarily intended for displaying
   * in a debugger. This representation is likely to change and it should
   * not be relied upon for any processing.
   */
  @Override
  public String toString() {
    String represent = "Id:" + getNodeId() + " ";
    represent += "Sequence:" + this.getSequence().toString();
    represent += " F_EDGES: ";
    for (EdgeTerminal edge:
      this.getEdgeTerminals(DNAStrand.FORWARD, EdgeDirection.OUTGOING)) {
      represent += edge.toString() + ",";
    }
    represent += " R_EDGES: ";
    for (EdgeTerminal edge:
      this.getEdgeTerminals(DNAStrand.REVERSE, EdgeDirection.OUTGOING)) {
      represent += edge.toString() + ",";
    }
    return represent;
  }

  /**
   * Returns an immutable list of the terminals for outgoing or incoming edges.
   * @param strand: Which strand in this node to consider.
   * @param direction: Direction of the edge to consider.
   */
  public List<EdgeTerminal>  getEdgeTerminals(
      DNAStrand strand, EdgeDirection direction) {
    return derived_data.getEdgeTerminals(strand, direction);
  }

  /**
   * Returns an immutable set of the terminals for outgoing or incoming edges.
   * @param strand: Which strand in this node to consider.
   * @param direction: Direction of the edge to consider.
   */
  public Set<EdgeTerminal>  getEdgeTerminalsSet(
      DNAStrand strand, EdgeDirection direction) {
    return derived_data.getEdgeTerminalsSet(strand, direction);
  }

  /**
   * Returns an unmodifiable view of all of the tags for which this terminal
   * came from. This assumes the edge is an outgoing edge.
   *
   * @param strand: Which strand of this node to get the tags for.
   * @param terminal: The other end of the edge for which we want the tags.
   * @return: An unmodifiable list of the tags for these edges.
   */
  public List<CharSequence> getTagsForEdge(
      DNAStrand strand, EdgeTerminal terminal) {
    return derived_data.getTagsForEdge(strand, terminal);
  }

  /**
   * Return the canonical sequence for this node.
   * @return
   */
  public Sequence getSequence() {
    Sequence sequence = new Sequence(DNAAlphabetFactory.create());
    byte[] bytes = data.getSequence().getDna().array();
    int length = data.getSequence().getLength();
    sequence.readPackedBytes(bytes, length);
    return sequence;
  }

  /**
   * Return the coverage.
   */
  public float getCoverage() {
    return this.data.getCoverage();
  }

  /**
   * Move the outgoing edge.
   *
   * This function is used when the terminal for an outgoing edge gets merged
   * with other nodes. Thus, we need to update the nodeid and strand for this
   * terminal
   * @param strand: Which strand the edge is on.
   * @param old_terminal: The old terminal
   * @param new_terminal: The new terminal
   */
  public void moveOutgoingEdge(
      DNAStrand strand, EdgeTerminal old_terminal, EdgeTerminal new_terminal) {
    NeighborData old_neighbor = findNeighbor(old_terminal.nodeId);

    if (old_neighbor == null) {
      throw new RuntimeException(
          "Could not find a neighbor with id:" + old_terminal.nodeId);
    }

    if (old_terminal.equals(new_terminal)) {
      // Note: It is possible that the nodeid is the same but the strand
      // is different.
      throw new RuntimeException("New node is the same as the old node");
    }

    NeighborData new_neighbor = findNeighbor(new_terminal.nodeId);
    if (new_neighbor == null) {
      new_neighbor = new NeighborData();
      new_neighbor.setNodeId(new_terminal.nodeId);
      new_neighbor.setEdges(new ArrayList<EdgeData>());
      data.getNeighbors().add(new_neighbor);
    }

    // Find the edge data.
    StrandsForEdge old_strands = StrandsUtil.form(strand, old_terminal.strand);
    EdgeData old_edgedata = findEdgeDataForStrands(old_neighbor, old_strands);
    if (old_edgedata == null) {
      throw new RuntimeException(
          "Could not find edge data for the edge being moved");
    }

    // Find the new edge data.
    StrandsForEdge new_strands = StrandsUtil.form(strand, new_terminal.strand);
    EdgeData new_edgedata = findEdgeDataForStrands(new_neighbor, new_strands);
    if (new_edgedata == null) {
      new_edgedata = new EdgeData();
      new_edgedata.setStrands(new_strands);
      new_edgedata.setReadTags(new ArrayList<CharSequence>());
      new_neighbor.getEdges().add(new_edgedata);
    }

    // Copy the data.
    new_edgedata.getReadTags().addAll(old_edgedata.getReadTags());

    // Remove this data from the old neighbor.
    removeEdgesForNeighbor(old_neighbor, old_strands);

    for (int index = 0; index < old_neighbor.getEdges().size(); index++) {
      if (old_neighbor.getEdges().get(index).getStrands() == old_strands) {
        old_neighbor.getEdges().remove(index);
        break;
      }
    }

    // Remove old_neighbor if there are no more edges to it.
    if (old_neighbor.getEdges().size() == 0) {
      removeNeighbor(old_neighbor.getNodeId().toString());
    }

    // Clear the derived data because it is invalid.
    derived_data.clear();
  }

  /**
   * Remove the edge for the given strands from the given neighbor.
   * Neighbor should be a reference to data inside this.data.
   * We don't check to verify this.
   *
   * @return: True on success false otherwise.
   */
  protected boolean removeEdgesForNeighbor(
      NeighborData neighbor, StrandsForEdge strands) {
    for (int index = 0; index < neighbor.getEdges().size(); index++) {
      if (neighbor.getEdges().get(index).getStrands() == strands) {
        // We assume that each instance of strands appears at most once.
        // so after removing it we can just return.
        neighbor.getEdges().remove(index);
        derived_data.clear();
        return true;
      }
    }
    return false;
  }

  /**
   * Remove the neighbor with the given id from this node.
   *
   * This function returns the data for the neighbor. This is useful if you
   * want to manipulate the data for this neighbor without going through the
   * interface provided by GraphNode.
   *
   * @return: The data for the removed neighbor, null if neighbor doesn't exist.
   */
  public NeighborData removeNeighbor(String neighborid) {
    NeighborData neighbor = null;
    for (int index = 0; index < data.getNeighbors().size(); index++) {
      if (data.getNeighbors().get(index).getNodeId().toString().equals(
          neighborid)) {
        neighbor = data.getNeighbors().get(index);
        // We assume that each instance of a neighbor appears at most once.
        // so after removing it we can just return.
        data.getNeighbors().remove(index);
        derived_data.clear();
        return neighbor;
      }
    }
    return neighbor;
  }

  /**
   * Return's true if the sequence represented by this node is a palindrome.
   */
  public boolean isPalindrome() {
    return derived_data.isPalindrome();
  }
<<<<<<< HEAD
=======

>>>>>>> 87d0b156
  /**
   * A comparator for sorting nodes by NodeId.
   */
  public static class NodeIdComparator implements Comparator<GraphNode> {
    @Override
    public int compare(GraphNode o1, GraphNode o2) {
      return o1.getNodeId().compareTo(o2.getNodeId());
    }
  }
}<|MERGE_RESOLUTION|>--- conflicted
+++ resolved
@@ -1266,10 +1266,7 @@
   public boolean isPalindrome() {
     return derived_data.isPalindrome();
   }
-<<<<<<< HEAD
-=======
-
->>>>>>> 87d0b156
+
   /**
    * A comparator for sorting nodes by NodeId.
    */
