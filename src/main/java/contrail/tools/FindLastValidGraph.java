--- conflicted
+++ resolved
@@ -195,7 +195,6 @@
     HashSet<String> pipelineStageNames = new HashSet<String>();
     pipelineStageNames.addAll(Arrays.asList(
         CompressAndCorrect.class.getName(), CompressChains.class.getName()));
-<<<<<<< HEAD
 
     // Names of regular stages.
     HashSet<String> regularStages = new HashSet<String>();
@@ -204,8 +203,7 @@
         PairMergeAvro.class.getName(), RemoveLowCoverageAvro.class.getName(),
         PopBubblesAvro.class.getName(), RemoveTipsAvro.class.getName()));
 
-
-    StageInfo errorStage = null;
+    errorStage = null;
 
     int step = 0;
     while (stageStack.size() > 0 && !foundValid) {
@@ -235,8 +233,7 @@
 
         ValidateGraph validateStage = new ValidateGraph();
         validateStage.initializeAsChild(validateStage);
-        HashMap<String, Object> parameters = new HashMap<String, Object>();
-        parameters.put("inputpath", outputPath);
+        validateStage.setParameter("inputpath", outputPath);
         String subDir = String.format(
             "step-%s-%s",sf.format(step), stageClass);
         validateStage.setParameter(
@@ -258,75 +255,12 @@
         continue;
       }
 
-=======
-
-    // Names of regular stages.
-    HashSet<String> regularStages = new HashSet<String>();
-    regularStages.addAll(Arrays.asList(
-        BuildGraphAvro.class.getName(), QuickMergeAvro.class.getName(),
-        PairMergeAvro.class.getName(), RemoveLowCoverageAvro.class.getName(),
-        PopBubblesAvro.class.getName(), RemoveTipsAvro.class.getName()));
-
-
-    errorStage = null;
-
-    int step = 0;
-    while (stageStack.size() > 0 && !foundValid) {
-      ++step;
-      StageInfo current = stageStack.remove(stageStack.size() - 1);
-
-      String stageClass = current.getStageClass().toString();
-
-      if (pipelineStageNames.contains(stageClass)) {
-        stageStack.addAll(current.getSubStages());
-        continue;
-      }
-
-      if (regularStages.contains(stageClass)) {
-        String outputPath = getStageParameter(current, "outputpath");
-
-        if (outputPath == null) {
-          sLogger.fatal(
-              "Could not determine the outputpath for stage:" +
-              stageClass,
-              new RuntimeException("Couldn't get outputpath."));
-          System.exit(-1);
-        }
-        sLogger.info(String.format(
-            "Checking stage:%s which produced:%s", stageClass,
-            outputPath));
-
-        ValidateGraph validateStage = new ValidateGraph();
-        validateStage.initializeAsChild(validateStage);
-        validateStage.setParameter("inputpath", outputPath);
-        String subDir = String.format(
-            "step-%s-%s",sf.format(step), stageClass);
-        validateStage.setParameter(
-            "outputpath", FilenameUtils.concat(validationDir, subDir));
-        validateStage.setParameter("K", K);
-
-        executeChild(validateStage);
-
-        long errorCount = validateStage.getErrorCount();
-        if (errorCount == 0) {
-          foundValid = true;
-          continue;
-        } else {
-          errorStage = current;
-        }
-
-        sLogger.info(String.format(
-            "Stage %s. Number of errors: %d", stageClass, errorCount));
-        continue;
-      }
-
       if (current.getSubStages().size() > 0) {
         // Default to checking its substages.
         sLogger.info("Adding substages of stage:" + stageClass);
         stageStack.addAll(current.getSubStages());
         continue;
       }
->>>>>>> 8bdcd4a7
       // Do nothing for all other stages.
       sLogger.info("Skipping stage:" + stageClass);
     }
