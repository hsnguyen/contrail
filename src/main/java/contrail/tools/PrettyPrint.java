/**
 * Licensed to the Apache Software Foundation (ASF) under one
 * or more contributor license agreements.  See the NOTICE file
 * distributed with this work for additional information
 * regarding copyright ownership.  The ASF licenses this file
 * to you under the Apache License, Version 2.0 (the
 * "License"); you may not use this file except in compliance
 * with the License.  You may obtain a copy of the License at
 *
 *     http://www.apache.org/licenses/LICENSE-2.0
 *
 * Unless required by applicable law or agreed to in writing, software
 * distributed under the License is distributed on an "AS IS" BASIS,
 * WITHOUT WARRANTIES OR CONDITIONS OF ANY KIND, either express or
 * implied.  See the License for the specific language governing
 * permissions and limitations under the License.
 */
// Author: Jeremy Lewi(jeremy@lewi.us)
package contrail.tools;

import java.io.IOException;
import java.io.OutputStream;
import java.util.ArrayList;
import java.util.Collections;
import java.util.HashMap;
import java.util.Map;

import org.apache.avro.Schema;
import org.apache.avro.file.DataFileStream;
import org.apache.avro.generic.GenericDatumReader;
import org.apache.avro.generic.GenericDatumWriter;
import org.apache.avro.io.DatumWriter;
import org.apache.avro.io.EncoderFactory;
import org.apache.avro.io.JsonEncoder;
import org.apache.hadoop.conf.Configuration;
import org.apache.hadoop.fs.FSDataInputStream;
import org.apache.hadoop.fs.FileSystem;
import org.apache.hadoop.fs.Path;
import org.apache.hadoop.util.ToolRunner;
import org.apache.log4j.Logger;
import org.codehaus.jackson.JsonFactory;
import org.codehaus.jackson.JsonGenerator;
import org.codehaus.jackson.util.DefaultPrettyPrinter;

import contrail.stages.ContrailParameters;
import contrail.stages.NonMRStage;
import contrail.stages.ParameterDefinition;
<<<<<<< HEAD
=======
import contrail.util.FileHelper;
>>>>>>> 9e606097

/**
 * Pretty print avro files to json.
 *
 * TODO(jeremy@lewi.us):
 * 1. Allow the inputpath to specify a directory or glob path.
 */
public class PrettyPrint extends NonMRStage {
  private static final Logger sLogger =
      Logger.getLogger(PrettyPrint.class);

  @Override
  protected Map<String, ParameterDefinition>
      createParameterDefinitions() {
    HashMap<String, ParameterDefinition> defs =
        new HashMap<String, ParameterDefinition>();
    defs.putAll(super.createParameterDefinitions());
    for (ParameterDefinition def:
      ContrailParameters.getInputOutputPathOptions()) {
      defs.put(def.getName(), def);
    }
    defs.remove("outputpath");
    // Make outputpath an optional argument. Default will be to use standard
    // output.
    ParameterDefinition output = new ParameterDefinition(
        "outputpath", "The file to write the data to. Default is stdout.",
        String.class, "");
    defs.put(output.getName(), output);
    return Collections.unmodifiableMap(defs);
  }

  /**
   * Read the specified file and pretty print it to outstream.
   * @param inputFile
   * @param outstream
   */
  private void readFile(Path inPath, OutputStream outStream) {
    try {
      FSDataInputStream inStream = inPath.getFileSystem(getConf()).open(
          inPath);
      GenericDatumReader<Object> reader = new GenericDatumReader<Object>();
      DataFileStream<Object> fileReader =
          new DataFileStream<Object>(inStream, reader);

      Schema schema = fileReader.getSchema();
      DatumWriter<Object> writer = new GenericDatumWriter<Object>(schema);

      JsonFactory factory = new JsonFactory();
      JsonGenerator generator = factory.createJsonGenerator(outStream);
      generator.setPrettyPrinter(new DefaultPrettyPrinter());

      JsonEncoder encoder = EncoderFactory.get().jsonEncoder(schema, generator);

      for (Object datum : fileReader) {
        writer.write(datum, encoder);
      }
      encoder.flush();

      outStream.flush();
      fileReader.close();
    } catch(IOException e){
      sLogger.fatal("IOException.", e);
    }
  }

<<<<<<< HEAD
=======
  // TODO(jeremy@lewi.us): I was just lazy and declared this function
  // to throw an exception we should catch and handle the exceptions.
  public void prettyPrint() throws Exception {
    FileSystem fs = null;
    try{
      fs = FileSystem.get(getConf());
    } catch (IOException e) {
      sLogger.fatal(e.getMessage(), e);
      System.exit(-1);
    }
    String inputFile = (String) this.stage_options.get("inputpath");
    String outputFile = (String) this.stage_options.get("outputpath");

    Path outPath = null;
    if (!outputFile.isEmpty()) {
      outPath = new Path(outputFile);
    }

    ArrayList<Path> matchingFiles = FileHelper.matchGlobWithDefault(
        getConf(), inputFile, "*.avro");
    try {
      OutputStream outStream = null;
      if (outPath == null) {
        // Write to standard output.
        outStream = System.out;
      } else {
        outStream = outPath.getFileSystem(getConf()).create(outPath);
      }

      for (Path inFile : matchingFiles) {
        readFile(inFile, outStream);
      }
      outStream.close();
    } catch (IOException e) {
      sLogger.fatal("IOException", e);
    }
  }

  @Override
  protected void stageMain() {
    try {
      prettyPrint();
    } catch (Exception e) {
      sLogger.fatal("There was a problem pretty printing the avro data.", e);
    }
  }

>>>>>>> 9e606097
  public static void main(String[] args) throws Exception {
    int res = ToolRunner.run(new Configuration(), new PrettyPrint(), args);
    System.exit(res);
  }

  @Override
  protected void stageMain() {
    try {
      prettyPrint();
    } catch (Exception e) {
      sLogger.fatal("There was a problem pretty printing the avro data.", e);
    }
  }
}<|MERGE_RESOLUTION|>--- conflicted
+++ resolved
@@ -45,10 +45,7 @@
 import contrail.stages.ContrailParameters;
 import contrail.stages.NonMRStage;
 import contrail.stages.ParameterDefinition;
-<<<<<<< HEAD
-=======
 import contrail.util.FileHelper;
->>>>>>> 9e606097
 
 /**
  * Pretty print avro files to json.
@@ -114,8 +111,6 @@
     }
   }
 
-<<<<<<< HEAD
-=======
   // TODO(jeremy@lewi.us): I was just lazy and declared this function
   // to throw an exception we should catch and handle the exceptions.
   public void prettyPrint() throws Exception {
@@ -163,18 +158,8 @@
     }
   }
 
->>>>>>> 9e606097
   public static void main(String[] args) throws Exception {
     int res = ToolRunner.run(new Configuration(), new PrettyPrint(), args);
     System.exit(res);
   }
-
-  @Override
-  protected void stageMain() {
-    try {
-      prettyPrint();
-    } catch (Exception e) {
-      sLogger.fatal("There was a problem pretty printing the avro data.", e);
-    }
-  }
 }