--- conflicted
+++ resolved
@@ -314,10 +314,6 @@
     // Determine the input type by reading the first record in one of the
     // file.
     GenericDatumReader reader = new GenericDatumReader<GenericRecord>();
-<<<<<<< HEAD
-    //SpecificDatumReader<GraphNodeData> reader = new SpecificDatumReader<GraphNodeData>();
-=======
->>>>>>> forge_master
     try {
       FileInputStream in_stream = new FileInputStream(inFile);
 
