--- conflicted
+++ resolved
@@ -59,11 +59,7 @@
 
 /**
  * This stage constructs the initial graph based on KMers in the reads.
-<<<<<<< HEAD
- * 
-=======
  *
->>>>>>> d637ae07
  * The input is an avro file. The records in the avro file can either be
  * CompressedRead or FastQRecords.
  */
@@ -149,11 +145,7 @@
    * The mapper does a micro optimization. Since, the two KMers overlap by K-1
    * bases we can construct the destination KMer from the source KMer and the
    * non-overlap region of the destination
-<<<<<<< HEAD
-   * 
-=======
-   *
->>>>>>> d637ae07
+   *
    * @param canonical_src : Canonical representation of the source KMer.
    * @param last_base : The non overlap region of the destination KMer.
    * @param strands : Which strands the source and destination kmer came from.
@@ -185,13 +177,8 @@
    * We use a separate class so that its easy to unittest.
    */
   public static class SequencePreProcessor {
-<<<<<<< HEAD
-    private int trim5;
-    private int trim3;
-=======
     private final int trim5;
     private final int trim3;
->>>>>>> d637ae07
 
     private boolean hasTrimVal;
     private int trimVal;
@@ -262,10 +249,7 @@
 
     private CharSequence readId;
 
-<<<<<<< HEAD
-=======
     @Override
->>>>>>> d637ae07
     public void configure(JobConf job) {
       BuildGraphAvro stage = new BuildGraphAvro();
       Map<String, ParameterDefinition> definitions = stage
@@ -569,12 +553,6 @@
     ArrayList<Schema> schemas = new ArrayList<Schema>();
     CompressedRead read = new CompressedRead();
     FastQRecord fastQRecord = new FastQRecord();
-<<<<<<< HEAD
-    schemas.add(read.getSchema());
-    schemas.add(fastQRecord.getSchema());
-
-    Schema unionSchema = Schema.createUnion(schemas);
-=======
 
     // We need to create a schema representing the union of CompressedRead
     // and FastQRecord because we want to accept either schema for the
@@ -583,7 +561,6 @@
     schemas.add(fastQRecord.getSchema());
     Schema unionSchema = Schema.createUnion(schemas);
 
->>>>>>> d637ae07
     AvroJob.setInputSchema(conf, unionSchema);
     AvroJob.setMapOutputSchema(conf, BuildGraphAvro.MAP_OUT_SCHEMA);
     AvroJob.setOutputSchema(conf, BuildGraphAvro.REDUCE_OUT_SCHEMA);
