--- conflicted
+++ resolved
@@ -496,11 +496,7 @@
 
       //writer.create(schema, outputStream);
       writer.append("<html><body>");
-<<<<<<< HEAD
-      writer.append(String.format("Number of nodes:%d"));
-=======
       writer.append(String.format("Number of nodes:%d", numNodes));
->>>>>>> 7a18a2e8
       writer.append("<br>");
       writer.append("N50 Statistics");
       writer.append("<table border=1>");
