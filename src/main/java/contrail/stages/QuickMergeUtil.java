--- conflicted
+++ resolved
@@ -391,14 +391,6 @@
     result.merged_nodeids.add(nodes_to_merge.start_terminal.nodeId);
     while (walker.hasNext()) {
       EdgeTerminal merge_terminal = walker.next();
-<<<<<<< HEAD
-
-      if (merge_terminal.nodeId.equals("lXalXWlX2pV2pV1pFw")) {
-        System.out.println("no commit");
-      }
-
-=======
->>>>>>> fad9c0dd
       GraphNode dest = nodes.get(merge_terminal.nodeId);
       result.merged_nodeids.add(merge_terminal.nodeId);
 
