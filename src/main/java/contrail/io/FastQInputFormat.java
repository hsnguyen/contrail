package contrail.io;

import java.io.IOException;
import java.util.ArrayList;
import java.util.List;

import org.apache.hadoop.conf.Configuration;
import org.apache.hadoop.fs.FSDataInputStream;
import org.apache.hadoop.fs.FileStatus;
import org.apache.hadoop.fs.FileSystem;
import org.apache.hadoop.fs.Path;
import org.apache.hadoop.io.LongWritable;
import org.apache.hadoop.io.Text;
import org.apache.hadoop.mapred.FileInputFormat;
import org.apache.hadoop.mapred.InputSplit;
import org.apache.hadoop.mapred.JobConf;
import org.apache.hadoop.mapred.JobConfigurable;

//import org.apache.hadoop.mapred.LineRecordReader.LineReader;
import org.apache.hadoop.mapred.Reporter;
import org.apache.hadoop.util.LineReader;
import org.apache.log4j.Logger;

/**
 * InputFormat for FastQFiles.
 *
 * To split FastQ files we start by evenly dividing the file into partitions of
 * size splitSize. Since the boundaries won't correspond to FastQ records,
 * we seek from the start of the partition until we find the start of a
 * FastQRecord. That position is then return as the start of the split.
 * Similarly, we will read past the end of the partition to get a complete
 * FastQ record.
 *
 * In general, the algorithm is to seek
 * ahead in jumps of the splitSize, and then move ahead a few bytes to find
 * the record boundary. For the FastQ File Format,
 * see wiki - http://en.wikipedia.org/wiki/FASTQ_format
 */
public class FastQInputFormat extends
    FileInputFormat<LongWritable, FastQWritable> implements JobConfigurable {
  private static final Logger sLogger =
      Logger.getLogger(FastQInputFormat.class);
  // Desired size of the split The split is not guaranteed to be exactly this
  // size. It may be a few bytes more.
  private long splitSize;
  private Text buffer;

  public FastQInputFormat() {
    buffer = new Text();
  }

  @Override
  public void configure(JobConf job) {
    splitSize = job.getLong("FastQInputFormat.splitSize", 100*1000*1000);
  }

  public FastQWritableRecordReader getRecordReader(InputSplit genericSplit,
      JobConf job, Reporter reporter) throws IOException {
    reporter.setStatus(genericSplit.toString());
    return new FastQWritableRecordReader(job, (NumberedFileSplit) genericSplit);
  }

  /**
   * Logically splits the set of input files for the job, roughly at
   * size defined by splitSize.
   *
   * @see org.apache.hadoop.mapred.FileInputFormat#getSplits(JobConf, int)
   */
  @Override
  public InputSplit[] getSplits(JobConf job, int numSplits)
      throws IOException {
    // TODO(jeremy@lewi.us): Do we really need to use NumberedFileSplit's?
    // The reason for using numbered file split so was that we coud use
    // it to rename reads during error correction but that's not something
    // we are currently using.
    ArrayList<NumberedFileSplit> splits = new ArrayList<NumberedFileSplit>();
    for (FileStatus status : listStatus(job)) {
      for (NumberedFileSplit split : getSplitsForFile(status, job)) {
        splits.add(split);
      }
    }
    return splits.toArray(new NumberedFileSplit[splits.size()]);
  }

  /**
   * Advance the stream to first FastQRecord at or after position start.
   *
   * @param stream: The stream.
   * @param start: The position to start searching for the start of a
   *   fastqrecord
   * @return: The position of the stream.
   * @throws IOException
   *
   * If a FastQRecord begins at position start then the stream will point
   * to that record.
   */
  protected long takeToNextStart(
      FSDataInputStream stream, long start) throws IOException {
    stream.seek(start);
    LineReader reader = new LineReader(stream);

    // We need to keep track of the actual number of bytes read in order
    // to compute the offset. We can't simply use stream.getPos() because
    // we are using a buffered reader so the reader could have read past
    // the end of the line.
    int bytesRead = 0;

    // Records the start position of the FastQ record.
    long recordStart = start;
    boolean foundRecord = false;

    // We use recordLength to record the number of bytes read since the
    // last position elgible to be the start of the record.
    long recordLength = 0;
    do {
      recordStart += recordLength;
      recordLength = 0;

      bytesRead = reader.readLine(buffer);

      // The first line of a FastQ record begins with a '@' but
      // '@' can also
      if (bytesRead > 0 && buffer.getBytes()[0] != '@') {
        recordLength += bytesRead;
        continue;
      }

      // We keep track of the length of the first line because if
      // this turns out to not be a valid record, then we will want to continue
      // reading at recordStart + lengthFirstLine.
      long lengthFirstLine = bytesRead;

      // read two lines.
      bytesRead = reader.readLine(buffer);
      recordLength += bytesRead;
      bytesRead = reader.readLine(buffer);
      recordLength += bytesRead;
      if (bytesRead > 0 && buffer.getBytes()[0] == '+') {
        foundRecord = true;
        break;
      }
      // This turned out to not be a record so we need to go the end of the
      // line that contained '@'.
      stream.seek(recordStart + lengthFirstLine);
      recordLength = lengthFirstLine;

      // We need to create a new lineReader because we want to continue
      // reading from the position we just seeked to in the file.
      reader = new LineReader(stream);
    } while(bytesRead > 0);

    if (!foundRecord) {
      recordStart = -1;
    }
    stream.seek(recordStart);
    return recordStart;
  }

  public List<NumberedFileSplit> getSplitsForFile(FileStatus status,
      Configuration conf) throws IOException {

    Path fileName = status.getPath();

    if (status.isDir()) {
      throw new IOException("Not a file: " + fileName);
    }
    FileSystem fs = fileName.getFileSystem(conf);

    long fileSize = fs.getFileStatus(fileName).getLen();
    // open the input stream
    FSDataInputStream in = fs.open(fileName);

    //abstracting the splitting functionality as another method
    // to help ease testing.
    return retrieveSplits(fileName, in,fileSize);
  }

  public List<NumberedFileSplit> retrieveSplits(
      Path fileName, FSDataInputStream stream, long fileSize) throws
          IOException {
    List<NumberedFileSplit> splits = new ArrayList<NumberedFileSplit>();
    long bytesConsumed = 0;
    long begin = bytesConsumed;
    int splitNumber = 1;

    // cast as bytes because LineReader takes a byte array.
    takeToNextStart(stream, 0);
    while (bytesConsumed < fileSize) {
      // We allow the last split to be 1.5 times the normal splitSize.
      if (bytesConsumed + (1.5 * splitSize) <= fileSize) {
        begin = bytesConsumed;
        // jump by the length of the split.
        bytesConsumed += splitSize;

        bytesConsumed = takeToNextStart(stream, bytesConsumed);

        splits.add(new NumberedFileSplit(fileName, begin,
            bytesConsumed - begin, splitNumber, new String[] {}));
        splitNumber++;
      } else {
        // last few bytes remaining - create a new split.
        begin = bytesConsumed;
        bytesConsumed = fileSize;
        splits.add(new NumberedFileSplit(fileName, begin,
            (bytesConsumed - begin), splitNumber, new String[] {}));
        splitNumber++;

        stream.close();
        break;
      }
    }
    sLogger.info(
        fileName.toString() + " resulted in " + splits.size() +  " splits ");
    return splits;
  }
<<<<<<< HEAD

//  public static boolean isRecord(char ch) {
//    return (ch == '+' ? true : false);
//  }
=======
>>>>>>> 8f5ed680
}<|MERGE_RESOLUTION|>--- conflicted
+++ resolved
@@ -213,11 +213,4 @@
         fileName.toString() + " resulted in " + splits.size() +  " splits ");
     return splits;
   }
-<<<<<<< HEAD
-
-//  public static boolean isRecord(char ch) {
-//    return (ch == '+' ? true : false);
-//  }
-=======
->>>>>>> 8f5ed680
 }