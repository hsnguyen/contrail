--- conflicted
+++ resolved
@@ -110,11 +110,7 @@
     {"type": "enum",
      "name": "EdgeDirection",
      "namespace": "contrail.graph",
-<<<<<<< HEAD
-     "symbols": ["INCOMING", "OUTGOING"]     
-=======
      "symbols": ["INCOMING", "OUTGOING"]
->>>>>>> 4738d6ea
     },
     {"name": "EdgeData",
      "namespace": "contrail.graph",
@@ -189,41 +185,24 @@
                           }
                  }
                ]
-<<<<<<< HEAD
-    },        
-    {"name": "contrail.avro.CompressibleMessage", 
-     "type": "record",
-     "doc": ["Record for the messages outputted by the mapper in the ", 
-             "Compressible stage."],
-     "fields": [{"name": "from_node_id", 
-=======
     },
     {"name": "contrail.avro.CompressibleMessage",
      "type": "record",
      "doc": ["Record for the messages outputted by the mapper in the ",
              "Compressible stage."],
      "fields": [{"name": "from_node_id",
->>>>>>> 4738d6ea
                  "type": "string",
                  "doc":  "Id of the node the message is from."},
                 {"name": "strands",
                  "type": "contrail.sequences.StrandsForEdge",
                  "doc": ["The strands for the edge. The edge is always an ",
-<<<<<<< HEAD
-                         "outgoing edge from from_node_id"]}]     
-=======
                          "outgoing edge from from_node_id"]}]
->>>>>>> 4738d6ea
     },
     {"name": "contrail.avro.CompressibleMapOutput",
      "type": "record",
      "doc": ["Record used for the output of mapper stage in the compressible ",
              "phase."],
-<<<<<<< HEAD
-     "fields": [ {"name": "message", 
-=======
      "fields": [ {"name": "message",
->>>>>>> 4738d6ea
                   "type": ["null", "contrail.avro.CompressibleMessage"],
                   "doc": ["A message informing this node about which ",
                           "neighbors are part of linear chains."]
@@ -238,15 +217,6 @@
      "symbols": ["NONE", "FORWARD", "REVERSE", "BOTH"]
     },
     // Using an enum to store which strands are compressible should
-<<<<<<< HEAD
-    // be slightly more space efficient then a list of strands.    
-    {"name": "contrail.avro.CompressibleNodeData", 
-     "type": "record",
-     "doc": ["Record for the data outputted by the CompressibleStage. ", 
-             "Each record contains a graph node and information about which ",
-             "directions if any we can compress this node."],
-     "fields": [{"name":"compressible_strands", 
-=======
     // be slightly more space efficient then a list of strands.
     {"name": "contrail.avro.CompressibleNodeData",
      "type": "record",
@@ -254,32 +224,12 @@
              "Each record contains a graph node and information about which ",
              "directions if any we can compress this node."],
      "fields": [{"name":"compressible_strands",
->>>>>>> 4738d6ea
                  "type": "contrail.avro.CompressibleStrands",
                  "doc":  ["Which strands of the node are compressible with ",
                           "respect to outgoing edges."]},
                 {"name": "node",
                  "type": "contrail.graph.GraphNodeData",
-<<<<<<< HEAD
-                 "doc": "The node data."}]     
-    },    
-    {"name": "contrail.avro.MergeNodeData", 
-     "type": "record",
-     "doc": ["Record for the data outputted by the PairMarkAvro stage. ", 
-             "Each record contains a graph node and in some cases information ",
-             "about how that node should be merged with another node in the ",
-             "reducer."],
-     "fields": [{"name":"strand_to_merge", 
-     			 // We can't use a union of null and an enum because of 
-     			 // jira AVRO-997.
-                 "type": "contrail.avro.CompressibleStrands",
-                 "doc":  ["Which strand of the node to merge."]},
-                {"name": "node",
-                 "type": "contrail.graph.GraphNodeData",
-                 "doc": "The node."}]     
-=======
                  "doc": "The node data."}]
->>>>>>> 4738d6ea
     }
   ] // end types
 }