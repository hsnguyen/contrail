{
  "namespace": "contrail",
  "protocol": "ContrailProtocol",
  "doc": "Data structures for contrail",


  "types": [
	{"name": "SequenceReadByte",
	 "type": "record",
	 "doc": "Structure representing a DNA sequence read encoded as byte array.",
	 "fields":[
	 	{"name": "id", "type":"string", "doc":"ID for the read."},
	 	{"name": "dna", "type":"bytes","doc":"The dna sequence for this read."},
	 	{"name": "mate_pair_id", "type": "int", "doc": "ID indicating which mate pair this sequence belongs to"}
	 ]
	},
	{"name": "CompressedRead",
     "type": "record",
     "doc": "Structure representing a DNA sequence read. Each sequence is packed into an array of bytes using 3 bits per letter.",
     "fields":[
        {"name": "id", "type":"string", "doc": "ID for the read."},
        {"name": "dna", "type": "bytes", "doc": "The dna sequence for this read."},
        {"name": "length", "type": "int", "doc": "Length of the read."},
        {"name": "mate_pair_id", "type": "int", "doc": "ID indicating which mate pair this sequence belongs to"}
     ]
    },
   {"name": "CompressedSequence",
    "type": "record",
    "namespace": "contrail.sequences",
    "doc": "Structure representing a compressed DNA sequence read. Each sequence is packed into an array of bytes using 3 bits per letter.",
    "fields":[
       {"name": "dna", "type": "bytes", "doc": "The dna sequence for this read."},
       {"name": "length", "type": "int", "doc": "Length of the read."}
     ]
    },
    {"name": "DNAStrand",
     "type":  "enum",
     "namespace": "contrail.sequences",
     "doc": "Enumeration for representing which DNAStrand a fragment comes from.",
     "symbols": ["FORWARD", "REVERSE"]
    },
    {"name": "ReadState",
     "type":  "enum",
     "doc": ["ReadState provides information about where a KMer came from in ",
             "a read. STARTFORWARD and STARTREVERSE indicate the KMer came ",
             "the start of the read from the forward or reverse strand ",
             "resepectively. MIDDLE means the KMer is from the middle of the ",
             "read. END means its from the end of the read."],
     "symbols": ["STARTFORWARD", "STARTREVERSE", "MIDDLE", "END"]
    },
    {"name": "R5Tag",
     "namespace": "contrail.graph",
     "type": "record",
     "doc": ["Stores information about how the R5 end of a read aligns to the ",
             "sequence stored in a node. Tag identifies the read a subsequence came from. ",
             "DNAStrand tells us which strand of this node corresponds to ",
             "the read. The offset is the position in the sequence aligned ",
             "with the start of the read. It is always relative to the sequence ",
             "stored in the node. So if strand for the tag is REVERSE  then ",
             "you need to flip the offset in order to get the start position ",
             "in the reverse strand."],
     "fields": [
                 {"name": "tag",
                  "type": "string"
                 },
                 {"name": "strand",
                  "type": "contrail.sequences.DNAStrand"
                 },
                 {"name": "offset",
                  "type": "int"
                 }
               ]
    },
    {"name": "R5TagNodeIdPair",
     "namespace": "contrail.graph",
     "type": "record",
     "doc": ["This tuple links an R5Tag to the contig it belongs to. Its ",
             "used to join the reads with the contigs to which they are ",
             "aligned."],
     "fields": [
                 {"name": "node_id",
                  "type": "string"
                 },
                 {"name": "r5tag",
                  "type": "contrail.graph.R5Tag"
                 }
               ]
    },
    {"name": "GraphNodeKMerTag",
     "namespace": "contrail.graph",
     "type": "record",
     "doc": "Represent a tag assigned to nodes in the graph.",
     "fields": [
            {"name": "read_tag", "type":"string",
             "doc": "Tag for the read we came from."
            },
            {"name": "chunk", "type":"int",
             "doc": "Identifies the position within the read where it came from."
            }
        ]
    },
    {"type": "enum",
     "name": "StrandsForEdge",
     "symbols": ["FF", "FR", "RF", "RR"],
     "namespace": "contrail.sequences"
    },
    {"name": "KMerEdge",
     "type": "record",
     "namespace": "contrail.graph",
     "doc": "Represent an edge between two KMers. Used only by BuildGraph.",
     "fields": [
        {"name": "strands", "type": "contrail.sequences.StrandsForEdge",
         "doc": "Enum containing the strands for the edge",
         "order": "ignore"
        },
        {"name": "last_base", "type": "bytes",
         "doc": "Represent the compressed base that we need to append to kmer to get the sequence in the terminating node for this edge.",
         "order": "ignore"
        },
        {"name": "tag", "type": "string",
         "doc": "string identifying the node.",
         "order": "ignore"
        },
        {"name": "chunk", "type": "int",
         "doc": "Integer identifying the chunk within the sequence the edge came from.",
         "order": "ignore"
        },
        {"name": "state", "type": "contrail.ReadState",
         "doc": "An enum identifying the state.",
         "order": "ignore"
        }
     ]
    },
    {"type": "enum",
     "name": "EdgeDirection",
     "namespace": "contrail.graph",
     "symbols": ["INCOMING", "OUTGOING"]
    },
    {"name": "EdgeData",
     "namespace": "contrail.graph",
     "type": "record",
     "doc": "Represent the data for a particular instance of an edge.",
     "fields": [ {"name": "strands",
                "type": "contrail.sequences.StrandsForEdge",
                "doc": "An enumeration indicating which strands are used in this edge."
               },
               {"name": "read_tags",
                "type": {"type": "array", "items": "string"},
                "doc": "Array of strings representing the reads this edge came from"
               }
             ]
    },
    {"name": "NeighborData",
     "type": "record",
     "namespace": "contrail.graph",
     "doc": "Represent the neighbor of some node.",
     "fields": [
                 {"name": "node_id",
                  "type": "string",
                  "doc": "The id for the destination node."
                 },
                 {"name": "edges",
                  "type": {"type": "array", "items": "contrail.graph.EdgeData"},
                  "doc": "Describes the edges between these two nodes."
                 }
               ]
    },
    {"name": "GraphNodeData",
     "namespace": "contrail.graph",
     "type": "record",
     "doc": "Represent a node in the DeBruijn Graph.",
     "fields": [
     			       // TODO(jlewi): Should we continue to store this field
     			       // after the QuickMerge stage or should we set it to null to
     			       // save space?
     		         {"name": "mertag", "type":"contrail.graph.GraphNodeKMerTag",
                  "doc": ["A tag for the node based on the read the sequence ",
                          "came from and the chunk within the read.",
                          "This field is primarily used by QuickMerge as a ",
                          "heuristic for guessing which nodes form chains."]
                 },
                 {"name": "node_id",
                  "type": "string",
                  "doc": ["An id for this node. This must be consistent with ",
                          "the id used in neighbors to specify the terminal ",
                          "for an edge."]
                 },
                 {"name": "coverage", "type": "float",
                  "doc": ["Coverage is a float because when merging nodes it ",
                          "is set to a weighted average of the coverage of ",
                          "the nodes being merged."]
                 },
                 {"name": "sequence",
                  "type":"contrail.sequences.CompressedSequence",
                  "doc": ["Sequence of bytes representing the compressed ",
                          "sequence of this node. The sequence could ",
                          "correspond to either strand. The strands ",
                          "associated with edges should always be relative ",
                          "to the sequence stored here."]
                 },
                 {"name": "neighbors",
                  "type": {"type": "array",
                           "items":"contrail.graph.NeighborData"},
                  "doc": "An array of this node's neighbors."
                 },
                 {"name": "r5_tags",
                  "type": {"type": "array", "items": "R5Tag",
                           "doc": ["The list of R5Tags keeps track of how the ",
                                   "reads align to this sequence."]
                          }
                 }
               ]
    },
    {"name": "contrail.stages.CompressibleMessage",
     "type": "record",
     "doc": ["Record for the messages outputted by the mapper in the ",
             "Compressible stage."],
     "fields": [{"name": "from_node_id",
                 "type": "string",
                 "doc":  "Id of the node the message is from."},
                {"name": "strands",
                 "type": "contrail.sequences.StrandsForEdge",
                 "doc": ["The strands for the edge. The edge is always an ",
                         "outgoing edge from from_node_id"]}]
    },
    {"name": "contrail.stages.CompressibleMapOutput",
     "type": "record",
     "doc": ["Record used for the output of mapper stage in the compressible ",
             "phase."],
     "fields": [ {"name": "message",
                  "type": ["null", "contrail.stages.CompressibleMessage"],
                  "doc": ["A message informing this node about which ",
                          "neighbors are part of linear chains."]
                 },
                 {"name": "node", "type": ["null", "contrail.graph.GraphNodeData"],
                  "doc": "The node the messages are sent to."
                 }
               ]
    },
    {"name": "contrail.stages.CompressibleStrands",
     "type": "enum",
     "symbols": ["NONE", "FORWARD", "REVERSE", "BOTH"]
    },
    // Using an enum to store which strands are compressible should
    // be slightly more space efficient then a list of strands.
    {"name": "contrail.stages.CompressibleNodeData",
     "type": "record",
     "doc": ["Record for the data outputted by the CompressibleStage. ",
             "Each record contains a graph node and information about which ",
             "directions if any we can compress this node."],
     "fields": [{"name":"compressible_strands",
                 "type": "contrail.stages.CompressibleStrands",
                 "doc":  ["Which strands of the node are compressible with ",
                          "respect to outgoing edges."]},
                {"name": "node",
                 "type": "contrail.graph.GraphNodeData",
                 "doc": "The node data."}]
    },
    {"name": "QuickMarkMessage",
     "type": "record",
     "doc": "Message used in the remove tip stage.",
     "fields": [
                 {"name": "node", "type": ["null", "contrail.graph.GraphNodeData"],
                  "doc": "A node in the graph or null if this is a message to another node in the graph"
                 },
                 {"name":"send_to_compressor",
                 "type": "boolean",
                 "doc": ["A boolean indicating the node should be sent to the reducer compressing chains in the QuickMerge phase"]
                 }

               ]
    },
    {"name": "contrail.stages.EdgeUpdateForMerge",
     "type": "record",
     "doc": ["This message describes how an edge in a node needs to be ",
             "updated to point to a merged node."],
     "fields": [{"name": "old_id",
                 "type": "string",
                 "doc": "The id for the node which is being merged away."},
                {"name": "old_strand",
                 "type": "contrail.sequences.DNAStrand",
                 "doc": "The strand of old_id that is being replaced."},
                {"name": "new_id",
                 "type": "string",
                 "doc": "The id for the merged node."},
                {"name": "new_strand",
                 "type": "contrail.sequences.DNAStrand",
                 "doc": ["The strand of the merged node that will correspond ",
                        "to the edge."]}
               ]
    },
    {"name": "contrail.stages.NodeInfoForMerge",
     "type": "record",
     "doc": ["Contains the information about nodes outputted by the pair mark ",
             "stage."],
     "fields": [{"name": "compressible_node",
                 "type": "contrail.stages.CompressibleNodeData",
                 "doc": "A node in the graph."},
                {"name": "strand_to_merge",
                 "type": "contrail.stages.CompressibleStrands",
                 "doc": ["Which strand if any to merge. The value should not ",
                         "be both. The node is compressed along the outgoing ",
                         "edge for this strand."]
                }
               ]
    },
    {"name": "contrail.stages.PairMarkOutput",
     "type": "record",
     "doc": ["Contains the result of merging several nodes together. ",
             "The result includes messages which need to be sent to other ",
             "nodes to let them know the graph has changed."],
     "fields": [{"name": "payload",
                 "type": ["contrail.stages.EdgeUpdateForMerge",
                          "contrail.stages.NodeInfoForMerge"],
                 "doc": "The data for this message."
                 }
               ]
     },
     {"name": "RemoveTipMessage",
      "type": "record",
      "doc": "Message used in the removeTips stage.",
      "fields": [ {"name": "edge_strands",
		               "type": ["null", "contrail.sequences.StrandsForEdge"],
		               "doc": ["The enumeration for the edge strands we want to ",
		                       "delete ."]
 		              },
                  {"name": "node",
		               "type": "contrail.graph.GraphNodeData",
                   "doc": "The GraphNodeData (may contain Tip or Non-Tip Node)"
                  }
                ]
     },
     {"name": "contrail.graph.ValidateEdge",
      "type": "record",
      "doc": ["A message used to validate an edge in the graph."],
      "fields": [{"name": "source_id",
                  "type": "string",
                  "doc": "The id for the source node."},
                 {"name": "strands",
                  "type": "contrail.sequences.StrandsForEdge",
                  "doc": "The strands for the overlap"
                 },
                 {"name": "overlap",
                  "type": "contrail.sequences.CompressedSequence",
                  "doc": "The overlap between the sequences."
                 }
                ]
     },
     {"name": "contrail.graph.ValidateMessage",
      "type": "record",
      "doc": ["A message used to validate the graph."],
      "fields": [{"name": "node",
                  "type": ["null", "contrail.graph.GraphNodeData"],
                  "doc": "A node in the graph."},
                 {"name": "edge_info",
                  "type": ["null", "contrail.graph.ValidateEdge"],
                  "doc": ["Information about an edge to validate."]
                 }
                ]
     },
     {"name": "contrail.graph.GraphErrorCodes",
      "type":  "enum",
      "doc": "The different type of graph errors.",
      "symbols": ["MISSING_NODE", "DUPLICATE_NODE", "OVERLAP", "MISSING_EDGE"]
     },
     {"name": "contrail.graph.GraphError",
      "type": "record",
      "doc": ["Represents an error in the graph. These are not sequencing ",
              "errors but rather inconsistencies in the graph most likely due ",
              "to bugs in the code."],
      "fields": [{"name": "error_code",
                  "type": "contrail.graph.GraphErrorCodes",
                  "doc": "A node in the graph."},
                 {"name": "message",
                  "type": "string",
                  "doc": "A message describing the error."
                 }
                ]
     },
     {"name": "contrail.graph.GraphStatsData",
      "type": "record",
      "doc": "This record contains statistics about the graph.",
      "fields": [{"name": "count",
                  "type": "long",
                  "doc": "Number of sequences in this bin."
                 },
                 {"name": "length_sum",
                  "type": "int",
                  "doc": "Sum of the lengths of the sequences in this bin."},
                 {"name": "lengths",
                  "type": {"type": "array", "items": "int"},
                  "doc": ["Lengths of the contigs in this bin. These should ",
                          "be sorted in descending order."]
                 },
                 {"name": "degree_sum",
                  "type": "int",
                  "doc": "The total number of edges in the graph."
                 },
                 {"name": "coverage_sum",
                  "type": "double",
                  "doc": "The sum of the coverage in the graph."
                 }
                ]
     },
     {"name": "contrail.graph.GraphN50StatsData",
      "type": "record",
      "doc": ["This record contains the N50 statistics. The statistics are ",
              "computed with respect to all contigs with lengths in the ",
              "range [minLength, maxLength]."],
      "fields": [{"name": "num_contigs",
                  "type": "long",
                  "doc": "Number of sequences in this range."
                 },
                 {"name": "min_length",
                  "type": "int",
                  "doc": "Smallest length considered."
                 },
                 {"name": "max_length",
                  "type": "int",
                  "doc": "Maximum length considered."
                 },
                 {"name": "n50_length",
                  "type": "int",
                  "doc": ["The length of the N50 value. This is the length ",
                          "such that the sum of all contigs with length >= ",
                          "to this value is >= 50% of the length_sum"]
                 },
                 {"name": "length_sum",
                  "type": "long",
                  "doc": "The sum of the lengths of all contigs in this range."
                 },
                 {"name": "n50_index",
                  "type": "int",
                  "doc": "The number of contigs with length >= n50_length"
                 },
                 {"name": "mean_coverage",
                  "type": "double",
                  "doc": ["The weighted average of the coverage. The average ",
                          "is weighted by the lengths of the contigs"]
                 },
                 {"name": "mean_degree",
                  "type": "double",
                  "doc": ["The weighted average of the degree. The average ",
                          "is weighted by the lengths of the contigs"]
                 }
                ]
     },
     {"name": "RemoveNeighborMessage",
     "type": "record",
     "doc": "The message can either represent a node in the graph, or a message telling another node to delete edges to some node. Used in mapper output of RemoveLowCoverage",
     "fields": [
                 {"name": "node", "type": ["null", "contrail.graph.GraphNodeData"],
                  "doc": "The node data"
                 },
                 {"name": "NodeIDtoRemove", "type": "string",
                  "doc": "The id of a neighbor to remove from the target of this message. This will be the empty string in the case where the message represents a node in the graph."
                 }
               ]
    },
    {"name": "contrail.stages.FindBubblesOutput",
     "type": "record",
     "doc": [ "Message used to transfer info from FindBubbles to PopBubbles. ",
              "The output is either a node or messages which will get routed ",
              "to the minor node telling it to remove edges to popped ",
              "bubbles."],
     "fields": [
    		    {"name": "node",
		         "type": ["null", "contrail.graph.GraphNodeData"],
                  "doc": "The GraphNodeData"
                },
                { "name": "minorNodeId",
                  "type": "string",
                  "doc": "The id of the minor node to send the messages to."
                },
                {"name": "deleted_neighbors",
                  "type": {"type": "array",
                          "items": "string"},
                  "doc": ["A list of neighbors which have been deleted. We ",
                          "use a list because of cases like ",
                          "X->{A, B, C}->Y in which we need to tell Y to ",
                          "remove edges from B and C."]
                },
                {"name": "palindrome_neighbors",
                 "type": {"type": "array", "items": "string"},
                 "doc": "A list of neighbors which are palindromes."
                }
               ]
    },
    {"name": "contrail.graph.ConnectedComponentData",
     "type": "record",
     "doc": "Represents a connected component.",
     "fields": [
        { "name": "nodes",
          "type": {"type": "array", "items": "contrail.graph.GraphNodeData"},
          "doc": "Nodes in the connected component."
        },
        { "name": "sorted",
          "type": "boolean",
          "doc": "Nodes are sorted topologically."
        },
        { "name": "has_cycles",
          "type": "boolean",
          "doc": "The connected component contains cycles."
        }
<<<<<<< HEAD
     ] 
=======
     ]
>>>>>>> c74756dd
    }
  ] // end types
}<|MERGE_RESOLUTION|>--- conflicted
+++ resolved
@@ -502,11 +502,7 @@
           "type": "boolean",
           "doc": "The connected component contains cycles."
         }
-<<<<<<< HEAD
-     ] 
-=======
      ]
->>>>>>> c74756dd
     }
   ] // end types
 }