--- conflicted
+++ resolved
@@ -231,8 +231,6 @@
                 {"name": "node",
                  "type": "contrail.graph.GraphNodeData",
                  "doc": "The node data."}]
-<<<<<<< HEAD
-=======
     }, 
     {"name": "QuickMarkMessage",
      "type": "record",
@@ -247,7 +245,6 @@
                  }
                                       
                ]
->>>>>>> 3ca348b1
     },
     {"name": "contrail.avro.EdgeUpdateForMerge",
      "type": "record",
@@ -294,9 +291,6 @@
                  "doc": "The data for this message."
                  }
                ]
-<<<<<<< HEAD
-     }
-=======
      },
      {"name": "RemoveTipMessage",
      "type": "record",
@@ -312,6 +306,5 @@
                  }                 
                ]
     }
->>>>>>> 3ca348b1
   ] // end types
 }